name: evagg
channels:
  - conda-forge
  - defaults
  # - bioconda
dependencies:
  - python>=3.10
  - poetry>=1.2

  # Scientific computing.
  - numpy
  - pandas
  - openpyxl # To work with Excel files in pandas.
  - ipykernel # IPython kernel for jupyter.
  - jinja2 # Required for jupyter notebooks.
  - ipywidgets # Support for widgets in jupyter notebooks.
  - matplotlib
  - seaborn

  # General utilities.
  - pydantic==1.10
<<<<<<< HEAD
=======
  - defusedxml
  - ratelimit
>>>>>>> dd305566

  # Bioinformatics.
  - biopython
  - defusedxml

  # Dependencies used for code development (linting, testing, etc.)
  - black
  - isort
  - flake8
  - pep8-naming
  - flake8-bugbear
  - flake8-comprehensions
  - flake8-docstrings
  - flake8-eradicate
  - flake8-noqa
  - flake8-isort
  - flake8-black
  - bandit
  - mypy
  # - types-python-dateutil
  - types-requests
  - types-pyyaml
  - pytest
  - pytest-cov
  - pytest-mock
  #? - snakeviz

  # pip dependencies. Before adding a package to this list, make sure it's not available in conda.
  - pip
  - pip:
    - semantic-kernel<|MERGE_RESOLUTION|>--- conflicted
+++ resolved
@@ -19,15 +19,11 @@
 
   # General utilities.
   - pydantic==1.10
-<<<<<<< HEAD
-=======
   - defusedxml
   - ratelimit
->>>>>>> dd305566
 
   # Bioinformatics.
   - biopython
-  - defusedxml
 
   # Dependencies used for code development (linting, testing, etc.)
   - black
