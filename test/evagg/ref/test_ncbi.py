import pytest

from lib.evagg.ref import NCBIGeneReference, NCBIVariantReference


@pytest.fixture
def single_symbol_direct_match():
    return {
        "reports": [
            {
                "gene": {
                    "gene_id": "374393",
                    "symbol": "FAM111B",
                },
                "query": ["FAM111B"],
            }
        ],
        "total_count": 1,
    }


@pytest.fixture
def single_symbol_synonym_match():
    return {
        "reports": [
            {
                "gene": {
                    "gene_id": "57094",
                    "symbol": "CPA6",
                },
                "query": ["FEB11"],
            }
        ],
        "total_count": 1,
    }


@pytest.fixture
def single_symbol_miss():
    return {}


@pytest.fixture
def multi_symbol():
    return {
        "reports": [
            {
                "gene": {
                    "gene_id": "374393",
                    "symbol": "FAM111B",
                },
                "query": ["FAM111B"],
            },
            {
                "gene": {
                    "gene_id": "57094",
                    "symbol": "CPA6",
                },
                "query": ["FEB11"],
            },
        ],
        "total_count": 2,
    }


def test_single_id_for_symbol_direct(mocker, single_symbol_direct_match):
    mocker.patch("lib.evagg.ref._ncbi.NCBIGeneReference._get_json", return_value=single_symbol_direct_match)

    result = NCBIGeneReference.gene_id_for_symbol("FAM111B")
    assert result == {"FAM111B": 374393}


def test_single_id_for_symbol_synonym(mocker, single_symbol_synonym_match):
    mocker.patch("lib.evagg.ref._ncbi.NCBIGeneReference._get_json", return_value=single_symbol_synonym_match)

    result = NCBIGeneReference.gene_id_for_symbol("FEB11")
    assert result == {}

    result = NCBIGeneReference.gene_id_for_symbol("FEB11", allow_synonyms=True)
    assert result == {"FEB11": 57094}

    # Verify that this would also work for the direct match.
    result = NCBIGeneReference.gene_id_for_symbol("CPA6")
    assert result == {"CPA6": 57094}


def test_single_id_for_symbol_miss(mocker, single_symbol_miss, single_symbol_direct_match):
    mocker.patch("lib.evagg.ref._ncbi.NCBIGeneReference._get_json", return_value=single_symbol_miss)

    result = NCBIGeneReference.gene_id_for_symbol("FAM111B")
    assert result == {}

    mocker.patch("lib.evagg.ref._ncbi.NCBIGeneReference._get_json", return_value=single_symbol_direct_match)

    result = NCBIGeneReference.gene_id_for_symbol("not a gene")
    assert result == {}


def test_multi_id_for_symbol_match(mocker, multi_symbol):
    mocker.patch("lib.evagg.ref._ncbi.NCBIGeneReference._get_json", return_value=multi_symbol)

    result = NCBIGeneReference.gene_id_for_symbol(["FAM111B", "FEB11"])
    assert result == {"FAM111B": 374393}

    result = NCBIGeneReference.gene_id_for_symbol(["FAM111B", "FEB11"], allow_synonyms=True)
    assert result == {"FAM111B": 374393, "FEB11": 57094}

    result = NCBIGeneReference.gene_id_for_symbol(["FAM111B", "FEB11", "not a gene"], allow_synonyms=True)
    assert result == {"FAM111B": 374393, "FEB11": 57094}


@pytest.fixture
<<<<<<< HEAD
def single_id_match():
    return {
        "reports": [
            {
                "gene": {
                    "gene_id": "374393",
                    "symbol": "FAM111B",
                },
                "query": ["374393"],
            }
        ],
        "total_count": 1,
    }


@pytest.fixture
def single_id_miss():
    return {}


@pytest.fixture
def multi_id_match():
    return {
        "reports": [
            {
                "gene": {
                    "gene_id": "374393",
                    "symbol": "FAM111B",
                },
                "query": ["374393"],
            },
            {
                "gene": {
                    "gene_id": "57094",
                    "symbol": "FEB11",
                },
                "query": ["57094"],
            },
        ],
        "total_count": 2,
    }


def test_single_symbol_for_id_match(mocker, single_id_match):
    mocker.patch("lib.evagg.ref._ncbi.NCBIGeneReference._get_json", return_value=single_id_match)

    result = NCBIGeneReference.gene_symbol_for_id([374393])
    assert result == {374393: "FAM111B"}


def test_single_symbol_for_id_miss(mocker, single_id_miss, single_id_match):
    mocker.patch("lib.evagg.ref._ncbi.NCBIGeneReference._get_json", return_value=single_id_miss)

    result = NCBIGeneReference.gene_symbol_for_id([374393])
    assert result == {}

    mocker.patch("lib.evagg.ref._ncbi.NCBIGeneReference._get_json", return_value=single_id_match)

    result = NCBIGeneReference.gene_symbol_for_id([-1])
    assert result == {}


def test_multi_symbol_for_id_match(mocker, multi_id_match):
    mocker.patch("lib.evagg.ref._ncbi.NCBIGeneReference._get_json", return_value=multi_id_match)

    result = NCBIGeneReference.gene_symbol_for_id([374393, 57094])
    assert result == {374393: "FAM111B", 57094: "FEB11"}
=======
def valid_variant():
    return """
{
    "refsnp_id": "146010120",
    "primary_snapshot_data": {
        "placements_with_allele": [
            {
                "seq_id": "NM_001276.4",
                "is_ptlp": false,
                "placement_annot": {
                    "seq_type": "refseq_mrna",
                    "mol_type": "rna",
                    "seq_id_traits_by_assembly": [],
                    "is_aln_opposite_orientation": true,
                    "is_mismatch": false
                },
                "alleles": [
                    {
                        "allele": {
                            "spdi": {
                                "seq_id": "NM_001276.4",
                                "position": 184,
                                "deleted_sequence": "G",
                                "inserted_sequence": "G"
                            }
                        },
                        "hgvs": "NM_001276.4:c.104="
                    },
                    {
                        "allele": {
                            "spdi": {
                                "seq_id": "NM_001276.4",
                                "position": 184,
                                "deleted_sequence": "G",
                                "inserted_sequence": "A"
                            }
                        },
                        "hgvs": "NM_001276.4:c.104G>A"
                    }
                ]
            },
            {
                "seq_id": "NP_001267.2",
                "is_ptlp": false,
                "placement_annot": {
                    "seq_type": "refseq_prot",
                    "mol_type": "protein",
                    "seq_id_traits_by_assembly": [],
                    "is_aln_opposite_orientation": false,
                    "is_mismatch": false
                },
                "alleles": [
                    {
                        "allele": {
                            "spdi": {
                                "seq_id": "NP_001267.2",
                                "position": 34,
                                "deleted_sequence": "R",
                                "inserted_sequence": "R"
                            }
                        },
                        "hgvs": "NP_001267.2:p.Arg35="
                    },
                    {
                        "allele": {
                            "spdi": {
                                "seq_id": "NP_001267.2",
                                "position": 34,
                                "deleted_sequence": "R",
                                "inserted_sequence": "Q"
                            }
                        },
                        "hgvs": "NP_001267.2:p.Arg35Gln"
                    }
                ]
            }
        ]
    },
    "mane_select_ids": [
        "NM_001276.4"
    ]
}
"""


@pytest.fixture
def invalid_variant():
    return ""


def test_variant(mocker, valid_variant):
    mocker.patch("lib.evagg.ref._ncbi.NCBIVariantReference._entrez_fetch", return_value=valid_variant)
    result = NCBIVariantReference.hgvs_from_rsid("146010120")
    assert result == {"hgvsc": "NM_001276.4:c.104G>A", "hgvsp": "NP_001267.2:p.Arg35Gln"}

    result = NCBIVariantReference.hgvs_from_rsid("rs146010120")
    assert result == {"hgvsc": "NM_001276.4:c.104G>A", "hgvsp": "NP_001267.2:p.Arg35Gln"}


def test_missing_variant(mocker, invalid_variant):
    mocker.patch("lib.evagg.ref._ncbi.NCBIVariantReference._entrez_fetch", return_value=invalid_variant)
    result = NCBIVariantReference.hgvs_from_rsid("123456789")
    assert result == {}


def test_non_rsid():
    result = NCBIVariantReference.hgvs_from_rsid("not a rsid")
    assert result == {}
>>>>>>> 871e1053
<|MERGE_RESOLUTION|>--- conflicted
+++ resolved
@@ -110,7 +110,6 @@
 
 
 @pytest.fixture
-<<<<<<< HEAD
 def single_id_match():
     return {
         "reports": [
@@ -178,7 +177,9 @@
 
     result = NCBIGeneReference.gene_symbol_for_id([374393, 57094])
     assert result == {374393: "FAM111B", 57094: "FEB11"}
-=======
+
+
+@pytest.fixture
 def valid_variant():
     return """
 {
@@ -286,5 +287,4 @@
 
 def test_non_rsid():
     result = NCBIVariantReference.hgvs_from_rsid("not a rsid")
-    assert result == {}
->>>>>>> 871e1053
+    assert result == {}