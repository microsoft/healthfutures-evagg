import json
import os
import tempfile
from typing import Any, Dict

import pytest

from lib.evagg import RareDiseaseFileLibrary, RemoteFileLibrary, SimpleFileLibrary
from lib.evagg.llm import IPromptClient
from lib.evagg.ref import IPaperLookupClient
from lib.evagg.types import Paper

# TODO, test TruthsetFileLibrary, but better.


@pytest.fixture
def mock_paper_client(mock_client: type) -> IPaperLookupClient:
    return mock_client(IPaperLookupClient)


@pytest.fixture
def mock_llm_client(mock_client: type) -> IPromptClient:
    return mock_client(IPromptClient)


def test_remote_init(mock_paper_client: Any) -> None:
    paper_client = mock_paper_client()
    library = RemoteFileLibrary(paper_client)
    assert library._paper_client == paper_client


def test_remote_no_paper(mock_paper_client: Any) -> None:
    paper_client = mock_paper_client([])
    query = {"gene_symbol": "gene", "retmax": 1}
    result = RemoteFileLibrary(paper_client).get_papers(query)
    assert paper_client.last_call("search") == ({"query": "gene"},)
    assert paper_client.call_count() == 1
    assert not result


def test_remote_single_paper(mock_paper_client: Any) -> None:
    paper = Paper(
        id="10.1016/j.ajhg.2016.05.014",
        citation="Makrythanasis et al. (2016) AJHG",
        abstract="We report on five individuals who presented with intellectual disability and other...",
        pmid="27392077",
        pmcid="PMC5005447",
        is_pmc_oa=True,
    )
    paper_client = mock_paper_client(["27392077"], paper)
    query = {"gene_symbol": "gene", "retmax": 1}
    result = RemoteFileLibrary(paper_client).get_papers(query)
    # TODO: go back once fetch is fixed:
    assert paper_client.last_call("search") == ({"query": "gene"},)
    assert paper_client.last_call("fetch") == ("27392077",)
    assert paper_client.call_count() == 2
    assert result and len(result) == 1 and result.pop() == paper


def test_rare_disease_init(mock_paper_client: Any, mock_llm_client: Any) -> None:
    paper_client = mock_paper_client()
    llm_client = mock_llm_client()
    library = RareDiseaseFileLibrary(paper_client, llm_client)
    assert library._paper_client == paper_client
    assert library._llm_client == llm_client


def test_rare_disease_extra_params(mock_paper_client: Any, mock_llm_client: Any) -> None:
    paper_client = mock_paper_client([])
    llm_client = mock_llm_client()
    query = {"gene_symbol": "gene", "retmax": 9}
    result = RareDiseaseFileLibrary(paper_client, llm_client).get_papers(query)
    assert paper_client.last_call("search") == (
        {"query": "gene"},
        {"retmax": 9},
    )
    assert paper_client.call_count() == 1
    print("result", result)
    # TODO: fix this


def test_rare_disease_no_paper(mock_paper_client: Any, mock_llm_client: Any) -> None:
    paper_client = mock_paper_client([])
    llm_client = mock_llm_client()
    query = {"gene_symbol": "gene", "retmax": 1}
    result = RareDiseaseFileLibrary(paper_client, llm_client).get_papers(query)
    assert paper_client.last_call("search") == (
        {"query": "gene"},
        {"retmax": 1},
    )
    assert paper_client.call_count() == 1
    assert not result


def test_rare_disease_single_paper(mock_paper_client: Any, mock_llm_client: Any, json_load) -> None:
    rare_disease_paper = Paper(**json_load("rare_disease_paper.json"))
    paper_client = mock_paper_client([rare_disease_paper.props["pmid"]], rare_disease_paper)
    llm_client = mock_llm_client()
    llm_client._responses = iter(
        [json.dumps({"paper_category": "rare disease"}), json.dumps({"paper_category": "rare disease"})]
    )
    query = {"gene_symbol": "gene"}
    result = RareDiseaseFileLibrary(paper_client, llm_client).get_papers(query)
    assert paper_client.last_call("search") == ({"query": "gene"},)
    assert paper_client.last_call("fetch") == ("33057194", {"include_fulltext": True})
    assert paper_client.call_count() == 2
    assert llm_client.last_call("prompt_file")[1] == {"system_prompt": "Extract field"}
    assert llm_client.last_call("prompt_file")[2] == {
        "params": {
            "abstract": "We report on ...",
            "title": "Evidence for 28 genetic disorders discovered by combining healthcare and research data",
        }
    }
    assert llm_client.last_call("prompt_file")[3] == {
<<<<<<< HEAD
        "prompt_settings": {"prompt_tag": "paper_category", "temperature": 0.8}
=======
        "prompt_settings": {"prompt_tag": "paper_category", "temperature": 0.8},
>>>>>>> 288d7530
    }

    assert llm_client.call_count() == 1
    assert len(result) == 1
    assert result and result[0] == rare_disease_paper


def test_rare_disease_get_papers(mock_paper_client: Any, mock_llm_client: Any, json_load) -> None:
    rare_disease_paper = Paper(**json_load("rare_disease_paper.json"))
    non_rare_disease_paper = Paper(**json_load("non_rare_disease_paper.json"))
    ids = [rare_disease_paper.props["pmid"], non_rare_disease_paper.props["pmid"]]
    paper_client = mock_paper_client(ids, rare_disease_paper, non_rare_disease_paper)
    llm_client = mock_llm_client(
        json.dumps({"paper_category": "rare disease"}),
        json.dumps({"paper_category": "non-rare disease"}),
    )
    query = {"gene_symbol": "gene"}
    result = RareDiseaseFileLibrary(paper_client, llm_client).get_papers(query)
    assert paper_client.last_call("search") == ({"query": "gene"},)
    assert paper_client.last_call("fetch") == (non_rare_disease_paper.props["pmid"], {"include_fulltext": True})
    assert llm_client.last_call("prompt_file")[2] == {
        "params": {
            "abstract": "We report on ...",
            "title": "Pancreatic cancer-derived exosomal microRNA-19a induces β-cell dysfunction by targeting ADCY1 and EPAC2",
        }
    }
    assert result and len(result) == 1
    assert result[0] == rare_disease_paper


async def test_rare_disease_get_all_papers(mock_paper_client: Any, mock_llm_client: Any, json_load) -> None:
    # TODO test tie-breaking
    rare_disease_paper = Paper(**json_load("rare_disease_paper.json"))
    non_rare_disease_paper = Paper(**json_load("non_rare_disease_paper.json"))
    ids = [rare_disease_paper.props["pmid"], non_rare_disease_paper.props["pmid"]]
    paper_client = mock_paper_client(ids, rare_disease_paper, non_rare_disease_paper)
    llm_client = mock_llm_client(
        json.dumps({"paper_category": "rare disease"}),
        json.dumps({"paper_category": "non-rare disease"}),
    )
    query = {"gene_symbol": "gene"}
    result = await RareDiseaseFileLibrary(paper_client, llm_client)._get_all_papers(query)
    assert paper_client.last_call("search") == ({"query": "gene"},)
    assert paper_client.last_call("fetch") == ("34512170", {"include_fulltext": True})
    assert paper_client.call_count() == 3
    assert result and len(result) == 2
    assert result == [rare_disease_paper, non_rare_disease_paper]


def _paper_to_dict(paper: Paper) -> Dict[str, Any]:
    return {
        "id": paper.id,
        "evidence": paper.evidence,
        "citation": paper.citation,
        "abstract": paper.abstract,
        "props": paper.props,
    }


def test_simple_search() -> None:
    # Create a temporary directory and write some test papers to it
    with tempfile.TemporaryDirectory() as tmpdir:
        paper1 = Paper(id="1", citation="Test Paper 1", abstract="This is a test paper.", pmcid="PMC1234")
        paper2 = Paper(id="2", citation="Test Paper 2", abstract="This is another test paper.", pmcid="PMC1235")
        paper3 = Paper(id="3", citation="Test Paper 3", abstract="This is a third test paper.", pmcid="PMC1236")
        with open(os.path.join(tmpdir, "paper1.json"), "w") as f:
            json.dump(_paper_to_dict(paper1), f)
        with open(os.path.join(tmpdir, "paper2.json"), "w") as f:
            json.dump(_paper_to_dict(paper2), f)
        with open(os.path.join(tmpdir, "paper3.json"), "w") as f:
            json.dump(_paper_to_dict(paper3), f)

        # Create a SimpleFileLibrary instance and search for papers
        library = SimpleFileLibrary(collections=[tmpdir])
        # This should return all papers in the library.
        query = {"gene_symbol": "test gene", "retmax": 1}
        results = library.get_papers(query)

        # Check that the correct papers were returned
        assert len(results) == 3

        assert paper1 in results
        assert paper2 in results
        assert paper3 in results<|MERGE_RESOLUTION|>--- conflicted
+++ resolved
@@ -112,11 +112,7 @@
         }
     }
     assert llm_client.last_call("prompt_file")[3] == {
-<<<<<<< HEAD
         "prompt_settings": {"prompt_tag": "paper_category", "temperature": 0.8}
-=======
-        "prompt_settings": {"prompt_tag": "paper_category", "temperature": 0.8},
->>>>>>> 288d7530
     }
 
     assert llm_client.call_count() == 1
