--- conflicted
+++ resolved
@@ -5,14 +5,9 @@
     paper = Paper(
         id="12345678", citation="Doe, J. et al. Test Journal 2021", abstract="This is a test paper.", pmcid="PMC123"
     )
-    query = Query(gene="CHI3L1", variant="p.Y34C")
     fields = ["gene", "variant", "MOI", "phenotype", "functional data"]
     extractor = SimpleContentExtractor(fields)
-<<<<<<< HEAD
-    result = extractor.extract(query=query, paper=paper)
-=======
     result = extractor.extract(paper, Query("CHI3L1", "p.Y34C"))
->>>>>>> 0bd6d534
     assert len(result) == 1
     assert result[0]["gene"] == "CHI3L1"
     assert result[0]["variant"] == "p.Y34C"
