from lib.evagg import Paper


<<<<<<< HEAD
def test_repr():
    # Test case 1: abstract length is less than 10
    obj = Paper(id="1", citation="", abstract="hello", pmcid="PMC123")
    assert repr(obj) == 'id: 1 - abstract: "hello"'

    # Test case 2: abstract length is greater than 10
    obj = Paper(id="2", citation="", abstract="hello world!", pmcid="PMC123")
    assert repr(obj) == 'id: 2 - abstract: "hello worl..."'


def test_paper_from_dict():
    paper_dict = {"id": "123", "citation": "Test Citation", "abstract": "Test Abstract", "pmcid": "PMC123"}
    paper = Paper.from_dict(paper_dict)
=======
def test_paper_from_dict():
    paper_dict = {"id": "123", "citation": "Test Citation", "abstract": "Test Abstract"}
    paper = Paper(**paper_dict)
>>>>>>> 116ad8cc
    assert paper.id == "123"
    assert paper.citation == "Test Citation"
    assert paper.abstract == "Test Abstract"
    assert paper.pmcid == "PMC123"<|MERGE_RESOLUTION|>--- conflicted
+++ resolved
@@ -1,26 +1,10 @@
 from lib.evagg import Paper
-
-
-<<<<<<< HEAD
-def test_repr():
-    # Test case 1: abstract length is less than 10
-    obj = Paper(id="1", citation="", abstract="hello", pmcid="PMC123")
-    assert repr(obj) == 'id: 1 - abstract: "hello"'
-
-    # Test case 2: abstract length is greater than 10
-    obj = Paper(id="2", citation="", abstract="hello world!", pmcid="PMC123")
-    assert repr(obj) == 'id: 2 - abstract: "hello worl..."'
 
 
 def test_paper_from_dict():
     paper_dict = {"id": "123", "citation": "Test Citation", "abstract": "Test Abstract", "pmcid": "PMC123"}
-    paper = Paper.from_dict(paper_dict)
-=======
-def test_paper_from_dict():
-    paper_dict = {"id": "123", "citation": "Test Citation", "abstract": "Test Abstract"}
     paper = Paper(**paper_dict)
->>>>>>> 116ad8cc
     assert paper.id == "123"
     assert paper.citation == "Test Citation"
     assert paper.abstract == "Test Abstract"
-    assert paper.pmcid == "PMC123"+    assert paper.props["pmcid"] == "PMC123"