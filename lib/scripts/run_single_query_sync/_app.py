--- conflicted
+++ resolved
@@ -13,11 +13,7 @@
         papers = self._library.search(self._query)
 
         # For all papers that match, extract the fields we want.
-<<<<<<< HEAD
-        fields = {paper.id: self._extractor.extract(self._query, paper) for paper in papers}
-=======
         fields = {paper.id: self._extractor.extract(paper, self._query) for paper in papers}
->>>>>>> 0bd6d534
 
         # Write out the result.
         self._writer.write(fields)