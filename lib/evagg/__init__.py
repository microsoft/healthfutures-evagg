--- conflicted
+++ resolved
@@ -4,17 +4,7 @@
 from .content import PromptBasedContentExtractor, SimpleContentExtractor, TruthsetContentExtractor
 from .interfaces import IEvAggApp, IExtractFields, IGetPapers, IWriteOutput
 from .io import ConsoleOutputWriter, FileOutputWriter, TableOutputWriter
-<<<<<<< HEAD
-from .library import RareDiseaseFileLibrary, SimpleFileLibrary, TruthsetFileLibrary
-=======
-from .library import (
-    RareDiseaseFileLibrary,
-    RareDiseaseLibraryCached,
-    RemoteFileLibrary,
-    SimpleFileLibrary,
-    TruthsetFileLibrary,
-)
->>>>>>> 609d458e
+from .library import RareDiseaseFileLibrary, RareDiseaseLibraryCached, SimpleFileLibrary, TruthsetFileLibrary
 
 __all__ = [
     # Interfaces.
