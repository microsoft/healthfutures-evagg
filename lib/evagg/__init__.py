"""The evagg core library."""

<<<<<<< HEAD
from ._content import SemanticKernelContentExtractor, SimpleContentExtractor, TruthsetContentExtractor
from ._interfaces import IExtractFields, IGetPapers, IPaperQuery, IWriteOutput
=======
from ._app import SynchronousLocalApp
from ._base import Paper, Variant
from ._content import SimpleContentExtractor, TruthsetContentExtractor
from ._interfaces import IEvAggApp, IExtractFields, IGetPapers, IPaperQuery, IWriteOutput
>>>>>>> d5832e3d
from ._io import ConsoleOutputWriter, FileOutputWriter, TableOutputWriter
from ._library import SimpleFileLibrary, TruthsetFileLibrary

__all__ = [
    # Interfaces.
    "IEvAggApp",
    "IPaperQuery",
    "IGetPapers",
    "IExtractFields",
    "IWriteOutput",
<<<<<<< HEAD
=======
    # Base.
    "Paper",
    "Variant",
    # App.
    "SynchronousLocalApp",
    # Query.
    "Query",
    "MultiQuery",
>>>>>>> d5832e3d
    # IO.
    "ConsoleOutputWriter",
    "FileOutputWriter",
    "TableOutputWriter",
    # Library.
    "SimpleFileLibrary",
    "TruthsetFileLibrary",
    # Content.
    "SemanticKernelContentExtractor",
    "SimpleContentExtractor",
    "TruthsetContentExtractor",
]<|MERGE_RESOLUTION|>--- conflicted
+++ resolved
@@ -1,14 +1,8 @@
 """The evagg core library."""
 
-<<<<<<< HEAD
+from ._app import SynchronousLocalApp
 from ._content import SemanticKernelContentExtractor, SimpleContentExtractor, TruthsetContentExtractor
-from ._interfaces import IExtractFields, IGetPapers, IPaperQuery, IWriteOutput
-=======
-from ._app import SynchronousLocalApp
-from ._base import Paper, Variant
-from ._content import SimpleContentExtractor, TruthsetContentExtractor
 from ._interfaces import IEvAggApp, IExtractFields, IGetPapers, IPaperQuery, IWriteOutput
->>>>>>> d5832e3d
 from ._io import ConsoleOutputWriter, FileOutputWriter, TableOutputWriter
 from ._library import SimpleFileLibrary, TruthsetFileLibrary
 
@@ -19,17 +13,8 @@
     "IGetPapers",
     "IExtractFields",
     "IWriteOutput",
-<<<<<<< HEAD
-=======
-    # Base.
-    "Paper",
-    "Variant",
     # App.
     "SynchronousLocalApp",
-    # Query.
-    "Query",
-    "MultiQuery",
->>>>>>> d5832e3d
     # IO.
     "ConsoleOutputWriter",
     "FileOutputWriter",
