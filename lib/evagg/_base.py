# TODO dataclass?
# TODO should be immutable after load.
from typing import Any


class Paper:
<<<<<<< HEAD
    def __init__(self, id: str, citation: str, abstract: str, pmcid: str) -> None:
        self.id = id
        self.citation = citation
        self.abstract = abstract
        self.pmcid = pmcid
=======
    def __init__(self, **kwargs: Any) -> None:
        self.id = kwargs["id"]  # id is required
        self.evidence = kwargs.pop("evidence", {})
        self.citation = kwargs.get("citation")
        self.abstract = kwargs.get("abstract")
        self.props = kwargs

    def __hash__(self) -> int:
        return hash(self.id)

    def __eq__(self, o: object) -> bool:
        if not isinstance(o, Paper):
            return False
        return self.id == o.id
>>>>>>> f78c967f

    def __repr__(self) -> str:
        text = self.props.get("paper_title") or self.props.get("citation") or self.props.get("abstract") or "unknown"
        return f'id: {self.id} - "{text[:15]}{"..." if len(text) > 15 else ""}"'


<<<<<<< HEAD
    @classmethod
    def from_dict(cls, values: dict[str, str]) -> "Paper":
        return Paper(**values)
=======
class Variant:
    def __init__(self, gene: str, variant: str) -> None:
        self._gene = gene
        self._variant = variant

    def __hash__(self) -> int:
        return hash(self._gene + self._variant)

    def __eq__(self, o: object) -> bool:
        if not isinstance(o, Variant):
            return False
        return self._gene == o._gene and self._variant == o._variant

    def __repr__(self) -> str:
        return f"{self._gene}:{self._variant}"
>>>>>>> f78c967f
<|MERGE_RESOLUTION|>--- conflicted
+++ resolved
@@ -4,13 +4,6 @@
 
 
 class Paper:
-<<<<<<< HEAD
-    def __init__(self, id: str, citation: str, abstract: str, pmcid: str) -> None:
-        self.id = id
-        self.citation = citation
-        self.abstract = abstract
-        self.pmcid = pmcid
-=======
     def __init__(self, **kwargs: Any) -> None:
         self.id = kwargs["id"]  # id is required
         self.evidence = kwargs.pop("evidence", {})
@@ -25,18 +18,12 @@
         if not isinstance(o, Paper):
             return False
         return self.id == o.id
->>>>>>> f78c967f
 
     def __repr__(self) -> str:
         text = self.props.get("paper_title") or self.props.get("citation") or self.props.get("abstract") or "unknown"
         return f'id: {self.id} - "{text[:15]}{"..." if len(text) > 15 else ""}"'
 
 
-<<<<<<< HEAD
-    @classmethod
-    def from_dict(cls, values: dict[str, str]) -> "Paper":
-        return Paper(**values)
-=======
 class Variant:
     def __init__(self, gene: str, variant: str) -> None:
         self._gene = gene
@@ -51,5 +38,4 @@
         return self._gene == o._gene and self._variant == o._variant
 
     def __repr__(self) -> str:
-        return f"{self._gene}:{self._variant}"
->>>>>>> f78c967f
+        return f"{self._gene}:{self._variant}"