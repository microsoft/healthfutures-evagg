<<<<<<< HEAD
from typing import Dict, Protocol, Sequence, Set
from Bio import Entrez # Biopython
=======
from typing import Dict, Mapping, Protocol, Sequence, Set
>>>>>>> 575ce840

from lib.evagg.types import IPaperQuery, Paper


class IEvAggApp(Protocol):
    def execute(self) -> None:
        ...


class IGetPapers(Protocol):
    def search(self, query: IPaperQuery) -> Set[Paper]:
        ...
        # 
        # Set of papers that mention the gene
        # 


class IExtractFields(Protocol):
    def extract(self, paper: Paper, query: IPaperQuery) -> Sequence[Dict[str, str]]:
        ...


class IWriteOutput(Protocol):
    def write(self, fields: Mapping[str, Sequence[Mapping[str, str]]]) -> None:
        ...<|MERGE_RESOLUTION|>--- conflicted
+++ resolved
@@ -1,9 +1,4 @@
-<<<<<<< HEAD
-from typing import Dict, Protocol, Sequence, Set
-from Bio import Entrez # Biopython
-=======
 from typing import Dict, Mapping, Protocol, Sequence, Set
->>>>>>> 575ce840
 
 from lib.evagg.types import IPaperQuery, Paper
 
@@ -16,9 +11,9 @@
 class IGetPapers(Protocol):
     def search(self, query: IPaperQuery) -> Set[Paper]:
         ...
-        # 
+        #
         # Set of papers that mention the gene
-        # 
+        #
 
 
 class IExtractFields(Protocol):
