--- conflicted
+++ resolved
@@ -1,20 +1,11 @@
 from typing import Dict, Protocol, Sequence, Set
 
-<<<<<<< HEAD
 from lib.evagg.types import IPaperQuery, Paper
-=======
-from ._base import Paper, Variant
 
 
 class IEvAggApp(Protocol):
     def execute(self) -> None:
         ...
-
-
-class IPaperQuery(Protocol):
-    def terms(self) -> Set[Variant]:
-        ...
->>>>>>> 872f75ab
 
 
 class IGetPapers(Protocol):
