import asyncio
import json
import logging
import os
import re
from collections import defaultdict
from typing import Any, Dict, List, Sequence, Tuple

from lib.evagg.llm import IPromptClient
from lib.evagg.types import HGVSVariant, ICreateVariants, Paper

from .fulltext import get_fulltext, get_sections
from .interfaces import ICompareVariants, IFindObservations, Observation, TextSection

PatientVariant = Tuple[HGVSVariant, str]

logger = logging.getLogger(__name__)


def _get_observation_prompt_file_path(name: str) -> str:
    return os.path.join(os.path.dirname(__file__), "prompts", "observation", f"{name}.txt")


def _get_content_prompt_file_path(name: str) -> str:
    return os.path.join(os.path.dirname(__file__), "prompts", f"{name}.txt")


class ObservationFinder(IFindObservations):
    # Read the system prompt from file
    _SYSTEM_PROMPT = open(_get_content_prompt_file_path("system")).read()

    def __init__(
        self,
        llm_client: IPromptClient,
        variant_factory: ICreateVariants,
        variant_comparator: ICompareVariants,
    ) -> None:
        self._llm_client = llm_client
        self._variant_factory = variant_factory
        self._variant_comparator = variant_comparator

    async def _run_json_prompt(
        self, prompt_filepath: str, params: Dict[str, str], prompt_settings: Dict[str, Any]
    ) -> Dict[str, Any]:
        default_settings = {
            "max_tokens": 2048,
            "prompt_tag": "observation",
            "temperature": 0.7,
            "top_p": 0.95,
            "response_format": {"type": "json_object"},
        }
        prompt_settings = {**default_settings, **prompt_settings}

        response = await self._llm_client.prompt_file(
            user_prompt_file=prompt_filepath,
            system_prompt=self._SYSTEM_PROMPT,
            params=params,
            prompt_settings=prompt_settings,
        )

        try:
            result = json.loads(response)
        except json.decoder.JSONDecodeError:
            logger.error(f"Failed to parse response from LLM to {prompt_filepath}: {response}")
            return {}

        return result

    async def _check_patients(self, patient_candidates: Sequence[str], texts_to_check: Sequence[str]) -> List[str]:
        checked_patients: List[str] = []

        async def check_patient(patient: str) -> None:
            for text in texts_to_check:
                validation_response = await self._run_json_prompt(
                    prompt_filepath=_get_observation_prompt_file_path("check_patients"),
                    params={"text": text, "patient": patient},
                    prompt_settings={"prompt_tag": "observation__check_patients"},
                )
                if validation_response.get("is_patient", False) is True:
                    checked_patients.append(patient)
                    break
            if patient not in checked_patients:
                logger.debug(f"Removing {patient} from list of patients as it didn't pass final checks.")

        await asyncio.gather(*[check_patient(patient) for patient in patient_candidates])
        return checked_patients

    async def _find_patients(
        self, paper_text: str, focus_texts: Sequence[str] | None, metadata: Dict[str, str]
    ) -> Sequence[str]:
        """Identify the individuals (human subjects) described in the full text of the paper."""
        full_text_response = await self._run_json_prompt(
<<<<<<< HEAD
            prompt_filepath=_get_observation_prompt_file_path("find_patients"),
            params={"text": full_text},
=======
            prompt_filepath=_get_prompt_file_path("find_patients"),
            params={"text": paper_text},
>>>>>>> a2a43963
            prompt_settings={"prompt_tag": "observation__find_patients", "prompt_metadata": metadata},
        )

        unique_patients = set(full_text_response.get("patients", []))

        # TODO, logically deduplicate patients here, e.g., if a patient is referred to as both "proband" and "IV-1",
        # we should ask the LLM to determine if these are the same individual.

        async def check_focus_text(focus_text: str) -> None:
            focus_response = await self._run_json_prompt(
                prompt_filepath=_get_observation_prompt_file_path("find_patients"),
                params={"text": focus_text},
                prompt_settings={"prompt_tag": "observation__find_patients", "prompt_metadata": metadata},
            )
            unique_patients.update(focus_response.get("patients", []))

        if focus_texts:
            await asyncio.gather(*[check_focus_text(focus_text) for focus_text in focus_texts])

        patient_candidates = list(unique_patients)
        if "unknown" in patient_candidates:
            patient_candidates.remove("unknown")

        # Occassionally, multiple patients are referred to in a single string, e.g. "patients 9 and 10" split these out.
        patients_after_splitting: List[str] = []

        async def split_patient(patient: str) -> None:
            if any(term in patient for term in [" and ", " or "]):
                split_response = await self._run_json_prompt(
                    prompt_filepath=_get_observation_prompt_file_path("split_patients"),
                    params={"patient_list": f'"{patient}"'},  # Encase in double-quotes in prep for bulk calling.
                    prompt_settings={"prompt_tag": "observation__split_patients", "prompt_metadata": metadata},
                )
                patients_after_splitting.extend(split_response.get("patients", []))
            else:
                patients_after_splitting.append(patient)

        await asyncio.gather(*[split_patient(patient) for patient in patient_candidates])

        # For any numeric patient descriptions, check to see whether the description is a substring of another
        # (non-numeric) patient description. If it is, remove it.
        numeric_patients = [p for p in patients_after_splitting if p.isnumeric()]
        non_numeric_patients = [p for p in patients_after_splitting if not p.isnumeric()]
        for numeric_patient in numeric_patients:
            if any(numeric_patient in non_numeric_patient for non_numeric_patient in non_numeric_patients):
                logger.info(f"Removing {numeric_patient} from list of patients as it is a substring of another.")
                patients_after_splitting.remove(numeric_patient)

        # Deduplicate patients that are case-insensitive matches.
        patients_after_splitting = list({patient.lower() for patient in patients_after_splitting})

        # If more than 5 patients are identified, risk of false positives is increased.
        # If there are focus texts (tables), assume lists of patients are available in those tables and cross-check.
        # If there are no focus texts, use the full text of the paper.
        if len(patients_after_splitting) >= 5:
            texts_to_check = focus_texts if focus_texts else [paper_text]
            checked_patients = await self._check_patients(patients_after_splitting, texts_to_check)

            if not checked_patients and texts_to_check == focus_texts:
                # All patients failed checking in focus texts, try the full text.
                checked_patients = await self._check_patients(patients_after_splitting, [paper_text])
        else:
            checked_patients = patients_after_splitting

        return checked_patients

    async def _find_variant_descriptions(
        self, paper_text: str, focus_texts: Sequence[str] | None, gene_symbol: str, metadata: Dict[str, str]
    ) -> Sequence[str]:
        """Identify the genetic variants relevant to the gene_symbol described in the full text of the paper.

        Returned variants will be _as described_ in the source text. Downstream manipulations to make them
        HGVS-compliant may be required.
        """
        # Create prompts to find all the unique variants mentioned in the full text and focus texts.
        prompt_runs = [
            self._run_json_prompt(
                prompt_filepath=_get_observation_prompt_file_path("find_variants"),
                params={"text": text, "gene_symbol": gene_symbol},
                prompt_settings={"prompt_tag": "observation__find_variants", "prompt_metadata": metadata},
            )
            for text in ([paper_text] if paper_text else []) + list(focus_texts or [])
        ]

        # Run prompts in parallel.
        responses = await asyncio.gather(*prompt_runs)

        # Often, the gene-symbol is provided as a prefix to the variant, remove it.
        # Note: we do additional similar checks later, but it's useful to do it now to reduce redundancy.
        def _strip_gene_symbol(x: str) -> str:
            # If x starts with gene_symbol, remove that and any subsequent colon.
            if x.startswith(gene_symbol):
                return x[len(gene_symbol) :].lstrip(":")
            return x

        candidates = list({_strip_gene_symbol(v) for r in responses for v in r.get("variants", []) if v != "unknown"})

        # Seems like this should be unnecessary, but remove the example variants from the list of candidates.
        example_variant_subs = [
            "1234A>T",
            "2345del",
            "K34T",
            "rs123456789",
            "A55T",
            "Ala55Lys",
            "K412T",
            "Ser195Gly",
            "T65I",
            "1234G>T",
            "4321A>G",
            "1234567A>T",
        ]

        if any(ex in ca for ex in example_variant_subs for ca in candidates):
            candidates_from_examples = [ca for ca in candidates if any(ex in ca for ex in example_variant_subs)]
            logger.warning(
                f"Removing example variants found in candidates for {gene_symbol}: {candidates_from_examples}"
            )
            candidates = [ca for ca in candidates if ca not in candidates_from_examples]

        # If the variant is reported with both coding and protein-level
        # descriptions, split these into two with another prompt.
        split_prompt_runs = []
        for i in reversed(range(len(candidates))):
            if "p." in candidates[i] and "c." in candidates[i]:
                split_prompt_runs.append(
                    self._run_json_prompt(
                        prompt_filepath=_get_observation_prompt_file_path("split_variants"),
                        params={"variant_list": f'"{candidates[i]}"'},  # Encase in double-quotes for bulk calling.
                        prompt_settings={"prompt_tag": "observation__split_variants", "prompt_metadata": metadata},
                    )
                )
                del candidates[i]
        # Run split prompts in parallel.
        split_responses = await asyncio.gather(*split_prompt_runs)
        # Add the split variants back in to the candidates list.
        candidates.extend(v for r in split_responses for v in r.get("variants", []))

        return candidates

    async def _find_genome_build(self, paper_text: str, metadata: Dict[str, str]) -> str | None:
        """Identify the genome build used in the paper."""
        response = await self._run_json_prompt(
<<<<<<< HEAD
            prompt_filepath=_get_observation_prompt_file_path("find_genome_build"),
            params={"text": full_text},
=======
            prompt_filepath=_get_prompt_file_path("find_genome_build"),
            params={"text": paper_text},
>>>>>>> a2a43963
            prompt_settings={"prompt_tag": "observation__find_genome_build", "prompt_metadata": metadata},
        )

        return response.get("genome_build", "unknown")

    async def _link_entities(
        self, paper_text: str, patients: Sequence[str], variants: Sequence[str], metadata: Dict[str, str]
    ) -> Dict[str, List[str]]:
        params = {
            "text": paper_text,
            "patients": ", ".join(patients),
            "variants": ", ".join(variants),
            "gene_symbol": metadata["gene_symbol"],
        }
        response = await self._run_json_prompt(
            prompt_filepath=_get_observation_prompt_file_path("link_entities"),
            params=params,
            prompt_settings={"prompt_tag": "observation__link_entities", "prompt_metadata": metadata},
        )

        return response

    def _get_text_sections(self, paper: Paper) -> Tuple[str, List[str]]:
        # Get paper texts.
        fulltext_xml = paper.props.get("fulltext_xml")
        if not fulltext_xml:
            logger.info(f"Unable to retrieve fulltext for {paper.id}, falling back to abstract only.")
            return paper.props["abstract"], []

        paper_text = get_fulltext(fulltext_xml, exclude=["AUTH_CONT", "ACK_FUND", "COMP_INT", "REF"])
        table_sections = list(get_sections(fulltext_xml, include=["TABLE"]))

        table_ids = {t.id for t in table_sections}
        table_texts = []
        for id in table_ids:
            table_texts.append("\n\n".join([sec.text for sec in table_sections if sec.id == id]))

        return paper_text, table_texts

    def _get_text_mentioning_variant(self, paper: Paper, variant_descriptions: Sequence[str], allow_empty: bool) -> str:

        fulltext_xml = paper.props.get("fulltext_xml")  # Can be None
        abstract_fallback_section_list = [
            TextSection(
                section_type="abstract", text_type="unknown", offset=-1, text=paper.props["abstract"], id="unknown"
            )
        ]
        sections = get_sections(fulltext_xml) if fulltext_xml else abstract_fallback_section_list
        filtered_text = "\n\n".join(
            [section.text for section in sections if any(variant in section.text for variant in variant_descriptions)]
        )
        if not filtered_text and not allow_empty:
            sections = (
                get_sections(fulltext_xml) if fulltext_xml else abstract_fallback_section_list
            )  # Reset the exhausted generator.
            return "\n\n".join([section.text for section in sections])
        return filtered_text

    def _create_variant_from_text(
        self, variant_str: str, gene_symbol: str, genome_build: str | None
    ) -> HGVSVariant | None:
        """Attempt to create an HGVSVariant object from a variant description extracted from free text.

        variant_str is a string representation of a variant, but since it's being extracted from paper text it can take
        a variety of formats. It is the responsibility of this method to handle much of this preprocessing and provide
        standardized representations to `self._variant_factory` for parsing.
        """
        # If the variant_str contains a dbsnp rsid, parse it and return the variant.
        if matched := re.match(r".*?:?(rs\d+).*?", variant_str):
            try:
                variant = self._variant_factory.parse_rsid(matched.group(1))
                if variant and variant.gene_symbol == gene_symbol:
                    return variant
                else:
                    logger.info(
                        f"dbSNP variant {matched.group(1)} is associated with {variant.gene_symbol}, not {gene_symbol}."
                    )
                    return None
            except ValueError as e:
                logger.warning(f"Unable to create variant from {variant_str} and {gene_symbol}: {e}")
                return None

        # Otherwise, assume we're working with an hgvs-like variant.

        # Remove all the spaces from the variant string.
        variant_str = variant_str.replace(" ", "")

        # Occassionally gene_symbol is embedded in variant_str, if it is, we'll have to extract it.
        # This is generally either of the form gene_symbol:variant or gene_symbol(variant). Sometimes,
        # gene_symbol is prefixed with a 'g' (e.g., pmid:33117677).
        variant_str = re.sub(f"g?{gene_symbol}:", "", variant_str)
        search_result = re.search(r"g?" + gene_symbol + r"\((.*?)\)", variant_str)
        if search_result:
            variant_str = search_result.group(1)

        # Split out the refseq if it's present.
        if variant_str.find(":") >= 0:
            refseq, variant_str = variant_str.split(":", 1)
            refseq = refseq.strip()
            variant_str = variant_str.strip()
        else:
            refseq = None
            variant_str = variant_str.strip()

        # If the variant string looks nothing like a variant description, give up.
        if not re.search(r"[A-Za-z]", variant_str):
            logger.warning(f"Variant string '{variant_str}' appears unparsable.")
            return None

        # If the refseq looks like a chromosome designation, we've got to figure out the corresponding refseq, which
        # will depend on the genome build.
        if refseq and refseq.find("chr") >= 0:
            refseq = f"{genome_build}({refseq})"
        # Otherwise, it should begin with NM_, NP_, or NC_, otherwise we'll ignore it.
        elif refseq and not re.match(r"(NM_|NP_|NC_)", refseq):
            logger.info(f"Ignoring potentially invalid refseq: {refseq}")
            refseq = None

        # Remove any parentheses and brackets.
        variant_str = variant_str.replace("(", "").replace(")", "")
        variant_str = variant_str.replace("[", "").replace("]", "")

        # To handle variants where splitting failed, remove everything before the first semicolon.
        variant_str = variant_str.split(";")[0]

        # To handle previxes that weren't removed, remove everything up through the last colon.
        variant_str = variant_str.split(":")[-1]

        # Occassionally, protein level descriptions do not include the p. prefix, add it if it's missing.
        # This will only currently handle fairly simple protein level descriptions.
        if re.search(r"^[A-Za-z]+\d+[A-Za-z]+$", variant_str):
            variant_str = "p." + variant_str

        # Occassionally, coding level descriptions do not include the c. prefix, add it if it's missing.
        # This will only currently handle fairly simple coding level descriptions.
        if re.search(r"^\d+[ACGT]>[ACGT]$", variant_str):
            variant_str = "c." + variant_str
        if re.search(r"^\d+(_\d+)?del[ACGT]*$", variant_str):
            variant_str = "c." + variant_str
        if re.search(r"^\d+ins[ACGT]*$", variant_str):
            variant_str = "c." + variant_str

        # Single-letter protein level descriptions should use * for a stop codon, not X or stop.
        variant_str = re.sub(r"(p\.[A-Z]\d+)X", r"\1*", variant_str)
        variant_str = re.sub(r"(p\.[A-Z]\d+)stop", r"\1*", variant_str)

        # Fix c. descriptions that are erroneously written as c.{ref}{pos}{alt} instead of c.{pos}{ref}>{alt}.
        variant_str = re.sub(r"c\.([ACTG])(\d+)([A-Z]+)", r"c.\2\1>\3", variant_str)

        # Fix three-letter p. descriptions that don't follow the capitalization convention.
        # For now, only handle reference AAs and single missense alternate AAs.
        if "del" not in variant_str:
            if match := re.match(r"p\.([A-Za-z][a-z]{2})(\d+)([A-Za-z][a-z]{2})*(.*?)$", variant_str):
                ref_aa, pos, alt_aa, extra = match.groups()
                variant_str = f"p.{ref_aa.capitalize()}{pos}{alt_aa.capitalize() if alt_aa else ''}{extra}"

        # Frameshift should be designated with fs, not frameshift
        variant_str = variant_str.replace("frameshift", "fs")

        # If there's a hypen that's not surrounded by numbers, remove it.
        variant_str = re.sub(r"(?<!\d)-(?!\d)", "", variant_str)

        # Remove everything after the first occurrence of "fs" if it occurs,
        # HGVS nomenclature gets variable in these cases in practice.
        if "fs" in variant_str:
            variant_str = variant_str.split("fs")[0] + "fs"

        try:
            return self._variant_factory.parse(variant_str, gene_symbol, refseq)
        except ValueError as e:
            # Exception is too broad, determine appropriate exceptions to catch and raise otherwise.
            logger.warning(f"Unable to create variant from {variant_str} and {gene_symbol}: {e}")
            return None

    async def _sanity_check_paper(self, paper_text: str, gene_symbol: str, metadata: Dict[str, str]) -> bool:
        try:
            result = await self._run_json_prompt(
<<<<<<< HEAD
                prompt_filepath=_get_observation_prompt_file_path("sanity_check"),
                params={"text": full_text, "gene": gene_symbol},
=======
                prompt_filepath=_get_prompt_file_path("sanity_check"),
                params={"text": paper_text, "gene": gene_symbol},
>>>>>>> a2a43963
                prompt_settings={
                    "prompt_tag": "observation__sanity_check",
                    "temperature": 0.5,
                    "prompt_metadata": metadata,
                },
            )
        except Exception as e:  # pragma: no cover
            # This is not ideal, but better handling of content length errors would be a more invasive change that
            # we can save for later. Skipping test coverage for the same reason.
            import openai

            if (
                isinstance(e, openai.BadRequestError)
                and isinstance(e.body, dict)
                and e.body.get("code", "") == "context_length_exceeded"
            ):
                logger.warning(f"Context length exceeded for {metadata['paper_id']}. Skipping.")
                return False
            raise e
        return result.get("relevant", True)  # Default to including the paper.

    async def find_observations(self, gene_symbol: str, paper: Paper) -> Sequence[Observation]:
        """Identify all observations relevant to `gene_symbol` in `paper`.

        `gene_symbol` should be a gene_symbol. `paper` is the paper to search for relevant observations. Paper must be
        in the PMC-OA dataset and have license terms that permit derivative works based on current restrictions in order
        to process full text, otherwise only the abstract wil be processed.

        The returned observation objects are logically "clinical" observations of a variant in a human. Each object
        describes an individual in which a variant was observed along with the relevant text from the paper.
        """
        # Get the full text of the paper and any focus texts (e.g., tables).
        paper_text, table_texts = self._get_text_sections(paper)
        metadata = {"gene_symbol": gene_symbol, "paper_id": paper.id}

        # First, sanity check the paper for mention of genetic variants of interest.
        if not await self._sanity_check_paper(paper_text, gene_symbol, metadata):
            logger.info(f"Skipping {paper.id} as it doesn't pass initial check for relevance.")
            return []

        # Determine the candidate genetic variants matching `gene_symbol`
        variant_descriptions = await self._find_variant_descriptions(
            paper_text=paper_text, focus_texts=table_texts, gene_symbol=gene_symbol, metadata=metadata
        )
        logger.debug(f"Found the following variants described for {gene_symbol} in {paper}: {variant_descriptions}")

        if any("chr" in v or "g." in v for v in variant_descriptions):
            genome_build = await self._find_genome_build(paper_text=paper_text, metadata=metadata)
            logger.info(f"Found the following genome build in {paper}: {genome_build}")
        else:
            genome_build = None

        # Variant objects, keyed by variant description; those that fail to parse are discarded.
        variants_by_description = {
            description: variant
            for description in variant_descriptions
            if (variant := self._create_variant_from_text(description, gene_symbol, genome_build)) is not None
        }

        # Consolidate the variant objects.
        cons_map = self._variant_comparator.consolidate(list(variants_by_description.values()), disregard_refseq=True)

        # Assess the validity of the relationship between each consolidated variant and the query gene.
        # Do this using the consolidated list of variants to reduce the number of AOAI calls.
        async def _check_variant_gene_relationship(consolidated_variant: HGVSVariant) -> None:
            descriptions = [d for d, v in variants_by_description.items() if v in cons_map[consolidated_variant]]
            mentioning_text = self._get_text_mentioning_variant(paper, descriptions, consolidated_variant.valid)
            warning_text = """
Note that this variant failed validation when considered as part of the gene of interest, so it's likely that the
variant isn't actually associated with the gene. But the possibility of previous error exists, so please check again.
"""
            if mentioning_text:
                response = await self._run_json_prompt(
                    prompt_filepath=_get_observation_prompt_file_path("check_variant"),
                    params={
                        "variant_descriptions": ", ".join(descriptions),
                        "gene_symbol": gene_symbol,
                        "text": mentioning_text,
                        "warning": "" if consolidated_variant.valid else warning_text,
                    },
                    prompt_settings={
                        "prompt_tag": "observation__check_variant_gene_relationship",
                        "prompt_metadata": metadata,
                    },
                )
                if response.get("related", False) is False:
                    for description in descriptions:
                        logger.info(f"Removing {description} from the list of variants.")
                        variants_by_description.pop(description)
            else:
                logger.info(
                    f"No text found mentioning {consolidated_variant} in {paper.id} (checked {descriptions}), "
                    "not removing during variant check."
                )

        await asyncio.gather(*[_check_variant_gene_relationship(v) for v in cons_map])

        # Replace variant objects with their consolidated versions.
        rev_cons_map = {value: key for key, values in cons_map.items() for value in values}
        variants_by_description = {d: rev_cons_map.get(v, v) for d, v in variants_by_description.items()}

        descriptions_by_patient = {}
        # If there are both variants and patients, build a mapping between the two,
        # if there are only variants and no patients, no need to link, just assign all the variants to "unknown".
        # if there are no variants (regardless of patients), then there are no observations to report.
        if variants_by_description:
            # Determine all of the patients specifically referred to in the paper, if any.
            patients = await self._find_patients(paper_text=paper_text, focus_texts=table_texts, metadata=metadata)
            logger.debug(f"Found the following patients in {paper}: {patients}")
            variant_descriptions = list(variants_by_description.keys())

            if patients:
                descriptions_by_patient = await self._link_entities(
                    paper_text, patients, variant_descriptions, metadata
                )
                # TODO, consider validating returned patients.
            else:
                descriptions_by_patient = {"unknown": variant_descriptions}

        # Assemble the observations.
        observations: List[Observation] = []

        individuals = list(descriptions_by_patient.keys())
        # Ensure "unmatched_variants" is always last in the list.
        if "unmatched_variants" in individuals:
            individuals.remove("unmatched_variants")
            individuals.append("unmatched_variants")

        for individual in individuals:
            variant_descriptions = descriptions_by_patient[individual]
            # LLM should not have returned any patient-linked variants that were not in the input.
            if missing_variants := [d for d in variant_descriptions if d not in variants_by_description]:
                logger.warning(f"Variants '{", ".join(missing_variants)}' not found in paper variants.")
                variant_descriptions = [d for d in variant_descriptions if d not in missing_variants]

            variants: Dict[HGVSVariant, List[str]] = defaultdict(list)
            for description in variant_descriptions:
                variants[variants_by_description[description]].append(description)

            for variant, descriptions in variants.items():
                if any(o.variant == variant and o.individual == individual for o in observations):
                    logger.warning(f"Duplicate observation for {variant} and {individual} in {paper.id}. Skipping.")
                    continue
                if individual == "unmatched_variants":
                    individual = "unknown"
                observations.append(
                    Observation(
                        variant=variant,
                        individual=individual,
                        variant_descriptions=list(set(descriptions)),
                        patient_descriptions=[individual],
                        # Recreate the generator each time.
                        texts=list(
                            get_sections(
                                paper.props["fulltext_xml"], exclude=["AUTH_CONT", "ACK_FUND", "COMP_INT", "REF"]
                            )
                            if paper.props["fulltext_xml"]
                            else [
                                TextSection(
                                    section_type="abstract",
                                    text_type="unknown",
                                    offset=-1,
                                    text=paper.props["abstract"],
                                    id="unknown",
                                )
                            ]
                        ),
                        paper_id=paper.id,
                    )
                )

        # Remove redundant observations.
        observations_to_remove = []
        for observation in observations:
            if observation.individual != "unknown":
                continue
            if any(
                observation.variant == other_observation.variant
                for other_observation in observations
                if other_observation.individual != "unknown"
            ):
                logger.info(f"Removing redundant observation {observation.individual}, {observation.variant}.")
                observations_to_remove.append(observation)
        for observation in observations_to_remove:
            observations.remove(observation)

        return observations<|MERGE_RESOLUTION|>--- conflicted
+++ resolved
@@ -90,13 +90,8 @@
     ) -> Sequence[str]:
         """Identify the individuals (human subjects) described in the full text of the paper."""
         full_text_response = await self._run_json_prompt(
-<<<<<<< HEAD
             prompt_filepath=_get_observation_prompt_file_path("find_patients"),
-            params={"text": full_text},
-=======
-            prompt_filepath=_get_prompt_file_path("find_patients"),
             params={"text": paper_text},
->>>>>>> a2a43963
             prompt_settings={"prompt_tag": "observation__find_patients", "prompt_metadata": metadata},
         )
 
@@ -240,13 +235,8 @@
     async def _find_genome_build(self, paper_text: str, metadata: Dict[str, str]) -> str | None:
         """Identify the genome build used in the paper."""
         response = await self._run_json_prompt(
-<<<<<<< HEAD
             prompt_filepath=_get_observation_prompt_file_path("find_genome_build"),
-            params={"text": full_text},
-=======
-            prompt_filepath=_get_prompt_file_path("find_genome_build"),
             params={"text": paper_text},
->>>>>>> a2a43963
             prompt_settings={"prompt_tag": "observation__find_genome_build", "prompt_metadata": metadata},
         )
 
@@ -424,13 +414,8 @@
     async def _sanity_check_paper(self, paper_text: str, gene_symbol: str, metadata: Dict[str, str]) -> bool:
         try:
             result = await self._run_json_prompt(
-<<<<<<< HEAD
                 prompt_filepath=_get_observation_prompt_file_path("sanity_check"),
-                params={"text": full_text, "gene": gene_symbol},
-=======
-                prompt_filepath=_get_prompt_file_path("sanity_check"),
                 params={"text": paper_text, "gene": gene_symbol},
->>>>>>> a2a43963
                 prompt_settings={
                     "prompt_tag": "observation__sanity_check",
                     "temperature": 0.5,
