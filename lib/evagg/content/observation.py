--- conflicted
+++ resolved
@@ -45,14 +45,10 @@
 
 
 class TruthsetObservationFinder(ObservationFinderBase, IFindObservations):
-<<<<<<< HEAD
-    async def find_observations(self, gene_symbol: str, paper: Paper) -> Mapping[PatientVariant, Sequence[str]]:
-=======
     def __init__(self) -> None:
         pass
 
     def find_observations(self, gene_symbol: str, paper: Paper) -> Mapping[Tuple[HGVSVariant, str], Mapping[str, Any]]:
->>>>>>> b753dbae
         """Identify all observations relevant to `gene_symbol` in `paper`.
 
         `gene_symbol` should be a gene_symbol. `paper` is the paper to search for relevant observations. Paper must be
@@ -63,11 +59,7 @@
         values in this dictionary are dictionaries relevant to this observation throughout the paper. Keys in this
         dictionary include, "variant_descriptions", "patient_descriptions", "texts".
         """
-<<<<<<< HEAD
-        observations: Dict[PatientVariant, Sequence[str]] = {}
-=======
         observations: Dict[Tuple[HGVSVariant, str], Mapping[str, Any]] = {}
->>>>>>> b753dbae
 
         texts = self._get_paper_texts(paper)
         full_text = texts.get("full_text", None)
@@ -388,11 +380,7 @@
             logger.warning(f"Unable to create variant from {variant_str} and {gene_symbol}: {e}")
             return None
 
-<<<<<<< HEAD
-    async def find_observations(self, gene_symbol: str, paper: Paper) -> Mapping[PatientVariant, Sequence[str]]:
-=======
     def find_observations(self, gene_symbol: str, paper: Paper) -> Mapping[Tuple[HGVSVariant, str], Mapping[str, Any]]:
->>>>>>> b753dbae
         """Identify all observations relevant to `gene_symbol` in `paper`.
 
         `gene_symbol` should be a gene_symbol. `paper` is the paper to search for relevant observations. Paper must be
@@ -455,11 +443,7 @@
         # only use the specific variants we provide, or find a way to be robust to the split during variant object
         # lookup below.
 
-<<<<<<< HEAD
-        result: Dict[PatientVariant, Sequence[str]] = {}
-=======
         result: Dict[Tuple[HGVSVariant, str], Dict[str, Any]] = {}
->>>>>>> b753dbae
         for individual, variant_strs in observations.items():
             # Consolidate variants within each observation so we only get one variant object per observation.
             variants_to_consolidate: Dict[HGVSVariant, str] = {}
