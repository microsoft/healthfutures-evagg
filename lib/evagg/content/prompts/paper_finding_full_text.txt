--- conflicted
+++ resolved
@@ -1,45 +1,15 @@
-<<<<<<< HEAD
-Given the full paper (title and abstract followed by the full paper and figure captions) below, your task is to categorize the paper into "rare disease" or "other". Please follow the definitions below for how to categorize based on the provided criteria.
+Given the full paper (title and abstract followed by the full paper and captions) below, your task is to categorize the paper into "rare disease" or "other". Please follow the definitions below for how to categorize based on the provided criteria.
 
 "Rare disease" criteria: Determine if the paper discusses a rare disease, which may involve a patient, cohort, or context of a rare condition. Look for indications such as "rare disease", "mendelian", "monogenic", "monoallelic", "inherited", "germline mutations", "variants of unknown or uncertain significance", "pathogenic", "benign", "de novo", "autosomal dominant", "autosomal recessive", "compound heterozygous", or "zygosity". The disease might be described as having a rare occurrence or being a rarity. References to the ACMG guidelines or known rare diseases should also be noted. If the paper fits any of these criteria, it should be categorized as "rare disease".
-=======
-Given the full paper (title and abstract followed by the full paper and captions) below, your task is to categorize the paper into "rare disease" or "other". To determine if a paper is related to rare diseases,  consider if it meets the criteria of being a rare disease research paper, which could include:
-
-1. The paper discusses genetic disorders or syndromes, including unique chromosomal abnormalities, that are distinctly uncommon in the general population.
-2. Research focuses on diseases with a low incidence or prevalence worldwide, aligning with definitions of rarity by global health organizations and databases.
-3. Includes case studies or research that analyze rare clinical presentations, or examines small, specialized patient groups suffering from uncommon diseases.
-4. Involves the study of genetic mutations, variants, or dysregulations that are known or suspected to lead to rare diseases, or that enhance our understanding of these conditions.
-5. Mentions diseases listed in or recognized by authoritative rare disease registries, databases, or organizations, regardless of whether the rarity of the condition is stated explicitly.
-6. Centers on the pathophysiology, diagnostics, therapeutics, or healthcare management specific to rare diseases, including the development of orphan drugs and novel treatments.
-7. Contributes to the epidemiology, clinical course, or management outcomes of rare diseases, offering new insights into these lesser-known conditions.
-8. Expands knowledge on rare diseases through various research areas, including but not limited to molecular, cellular, or clinical studies, utilizing innovative or interdisciplinary methods.
-9. Discusses genetic syndromes that involve uncommon intellectual, developmental, or neurological differences.
-10. Examines the impact of genetic variations like CNVs that significantly affect the clinical manifestations or prognosis of rare diseases.
-11. Entails genetic analysis within recognized rare disease loci, functional gene studies related to rare diseases, or genomic profiling that clarifies the genetic landscape of rare conditions.
-12. Investigates the genetic foundations or mechanistic pathways in rare disorders or unique subsets of more prevalent diseases that exhibit rare characteristics.
->>>>>>> 6a6bc03e
 
 "Other" criteria: If the paper does not fit into "rare disease", it should be labeled as "other".
 
-<<<<<<< HEAD
-Use the full text to make your determination of the category (rare disease other).
-
-Below is the full text, which has the title and abstract followed by the full paper and figure captions: 
-
-Full text: {{$full_text}}
-
-Provide your response in the following format:
-{
-  "paper_category": "rare disease" | "other"
-}
- 
-When considering the provided criteria, remember to focus on the content of the title and abstract without overfitting to specific examples. The goal is to ensure high precision and recall for identifying rare disease papers in general.
-=======
-To appropriately categorize the paper, thoroughly assess the full text, seeking connections to rare diseases. Use a broad and inclusive strategy to identify signs of rare disease research, avoiding overly restrictive criteria that may exclude relevant studies. Your judgment should reflect the research's intent and its potential significance to the rare disease community.
-
-Provide your response as a single string: "rare disease" or "other" based on your classification. The only valid values in your output response should be "rare disease" or "other". 
+Use the full text to make your determination of the category ("rare disease" or "other").
 
 Below is the full text, which has the title and abstract followed by the full paper and captions: 
 
 Full text: {{$full_text}}
->>>>>>> 6a6bc03e
+
+Provide your response as a single string: "rare disease" or "other" based on your classification. The only valid values in your output response should be "rare disease" or "other". 
+ 
+When considering the provided criteria, remember to focus on the content of the title and abstract without overfitting to specific examples. The goal is to ensure high precision and recall for identifying rare disease papers in general.