import logging
import urllib.parse as urlparse
from abc import ABC
from typing import Any, Callable, Dict, List, Optional, Sequence, Tuple

from defusedxml import ElementTree
<<<<<<< HEAD
from pydantic import BaseModel, Extra, root_validator
=======
from pydantic import Extra, root_validator
from requests.exceptions import HTTPError, RetryError
>>>>>>> ca88ffad

from lib.evagg.types import Paper
from lib.evagg.utils import IWebContentClient

from .interfaces import IAnnotateEntities, IGeneLookupClient, IPaperLookupClient, IVariantLookupClient

logger = logging.getLogger(__name__)


class NcbiApiSettings(BaseModel, extra=Extra.forbid):
    api_key: Optional[str] = None
    email: str = "biomedcomp@microsoft.com"

    def get_key_string(self) -> Optional[str]:
        key_string = ""
        if self.email:
            key_string += f"&email={urlparse.quote(self.email)}"
        if self.api_key:
            key_string += f"&api_key={self.api_key}"
        return key_string if key_string else None

    @root_validator(pre=True)
    @classmethod
    def _validate_settings(cls, values: Dict[str, Any]) -> Dict[str, Any]:
        if values.get("api_key") and not values.get("email"):
            raise ValueError("If NCBI_EUTILS_API_KEY is specified NCBI_EUTILS_EMAIL is required.")
        return values


class NcbiClientBase(ABC):
    EUTILS_HOST = "https://eutils.ncbi.nlm.nih.gov"
    EUTILS_SEARCH_SITE = "/entrez/eutils/esearch.fcgi"
    EUTILS_FETCH_SITE = "/entrez/eutils/efetch.fcgi"
    EUTILS_SEARCH_URL = EUTILS_SEARCH_SITE + "?db={db}&term={term}&sort={sort}&tool=biopython"
    EUTILS_FETCH_URL = EUTILS_FETCH_SITE + "?db={db}&id={id}&retmode={retmode}&rettype={rettype}&tool=biopython"

    def __init__(self, web_client: IWebContentClient, settings: Optional[Dict[str, str]] = None) -> None:
        self._config = NcbiApiSettings(**settings) if settings else NcbiApiSettings()
        self._web_client = web_client

    def _esearch(self, db: str, term: str, sort: str, **extra_params: Dict[str, Any]) -> Any:
        key_string = self._config.get_key_string()
        url = self.EUTILS_SEARCH_URL.format(db=db, term=term, sort=sort)
        url += "".join([f"&{k}={v}" for k, v in extra_params.items()])
        return self._web_client.get(f"{self.EUTILS_HOST}{url}", content_type="xml", url_extra=key_string)

    def _efetch(self, db: str, id: str, retmode: str | None = None, rettype: str | None = None) -> Any:
        key_string = self._config.get_key_string()
        url = self.EUTILS_FETCH_URL.format(db=db, id=id, retmode=retmode, rettype=rettype)
        return self._web_client.get(f"{self.EUTILS_HOST}{url}", content_type=retmode, url_extra=key_string)


PAPER_BASE_PROPS = {
    "id",
    "pmid",
    "title",
    "abstract",
    "journal",
    "first_author",
    "pub_year",
    "doi",
    "pmcid",
    "citation",
    "OA",
    "can_access",
    "license",
    "link",
}
PAPER_FULL_TEXT_PROPS = {
    "fulltext_xml",
}


class NcbiLookupClient(NcbiClientBase, IPaperLookupClient, IGeneLookupClient, IVariantLookupClient, IAnnotateEntities):
    """A client for querying the various services in the NCBI API."""

    # According to https://support.nlm.nih.gov/knowledgebase/article/KA-05316/en-us the max
    # RPS for NCBI API endpoints is 3 without an API key, and 10 with an API key.
    SYMBOL_GET_URL = "https://api.ncbi.nlm.nih.gov/datasets/v2alpha/gene/symbol/{symbols}/taxon/Human"
    PMCOA_GET_URL = "https://www.ncbi.nlm.nih.gov/pmc/utils/oa/oa.fcgi?id={pmcid}"
    PUBTATOR_GET_URL = (
        "https://www.ncbi.nlm.nih.gov/research/pubtator3-api/publications/pmc_export/bioc{fmt}?pmcids={id}"
    )
    BIOC_GET_URL = "https://www.ncbi.nlm.nih.gov/research/bionlp/RESTful/pmcoa.cgi/BioC_xml/{pmcid}/ascii"

    def __init__(self, web_client: IWebContentClient, settings: Optional[Dict[str, str]] = None) -> None:
        super().__init__(web_client, settings)

    def _get_xml_props(self, article: Any) -> Dict[str, str]:
        """Extracts paper properties from an XML root element."""
        extractions = {
            "title": "./MedlineCitation/Article/ArticleTitle",
            "abstract": "./MedlineCitation/Article/Abstract",
            "journal": "./MedlineCitation/Article/Journal/ISOAbbreviation",
            "first_author": "./MedlineCitation/Article/AuthorList/Author[1]/LastName",
            "pub_year": "./MedlineCitation/Article/Journal/JournalIssue/PubDate/Year",
            "doi": "./PubmedData/ArticleIdList/ArticleId[@IdType='doi']",
            "pmcid": "./PubmedData/ArticleIdList/ArticleId[@IdType='pmc']",
        }

        def _get_xml_string(node: Any) -> str:
            return " ".join(("".join(node.itertext())).split()) if node is not None else ""

        props = {k: _get_xml_string(article.find(path)) for k, path in extractions.items()}
        return props

    def _get_license_props(self, pmcid: str) -> Dict[str, str | bool]:
        """Get the access status for a paper from the PMC OA API."""
        props: Dict[str, str | bool] = {"can_access": False, "license": "unknown", "OA": False}
        if not pmcid:
            return props

        # Do a record lookup for the given pmcid at the PMC OA endpoint.
        root = self._web_client.get(self.PMCOA_GET_URL.format(pmcid=pmcid), content_type="xml")
        # Look for a record with the given pmcid in the response.
        record = root.find(f"records/record[@id='{pmcid}']")

        if record is None:
            # No valid OA record returned - if there is an error code, extract it from the response.
            err_code = root.find("error").attrib["code"] if root.find("error") is not None else None
            if err_code == "idIsNotOpenAccess":
                props["license"] = "not_open_access"
            elif err_code:
                logger.warning(f"Unexpected PMC OA error for PMCID {pmcid}: {err_code}")
        else:
            props["can_access"] = True
            props["license"] = license = record.attrib.get("license", "unknown")
            props["OA"] = True
            if "-ND" in license:
                # If it has a "no derivatives" license, then we don't consider it open access.
                logger.debug(f"PMC OA record found for {pmcid} but has a no-derivatives license: {license}")
                props["can_access"] = False

        return props

    def _get_derived_props(self, props: Dict[str, Any]) -> Dict[str, str]:
        """Get the derived properties of a paper."""
        derived_props: Dict[str, Any] = {}
        derived_props["citation"] = f"{props['first_author']} ({props['pub_year']}) {props['journal']}"
        derived_props["link"] = f"https://pubmed.ncbi.nlm.nih.gov/{props['pmid']}/"
        return derived_props

    def _get_full_text(self, props: Dict[str, Any]) -> str:
        """Get the full text of a paper from PMC."""
        pmcid = props["pmcid"]
        if not props["can_access"]:
            logger.debug(f"Cannot fetch full text, paper 'pmcid:{pmcid}' is not in PMC-OA or has unusable license.")
            return ""
        try:
            root = self._web_client.get(self.BIOC_GET_URL.format(pmcid=pmcid), content_type="xml")
        except (HTTPError, RetryError, ElementTree.ParseError) as e:
            logger.warning(f"Unexpected error fetching BioC entry for {pmcid}: {e}")
            return ""

        # Find and return the specific document.
        if (doc := root.find(f"./document[id='{pmcid.upper().lstrip('PMC')}']")) is None:
            # Some BioC do not have the prefix stripped, so try again with the original pmcid.
            if (doc := root.find(f"./document[id='{pmcid.upper()}']")) is None:
                logger.warning(f"Response received from BioC, but corresponding PMC ID not found: {pmcid}")
                return ""
        return ElementTree.tostring(doc, encoding="unicode")

    # IPaperLookupClient
    def search(self, query: str, **extra_params: Dict[str, Any]) -> Sequence[str]:
        root = self._esearch(db="pubmed", term=query, sort="relevance", **extra_params)
        pmids = [id.text for id in root.findall("./IdList/Id") if id.text]
        return pmids

    def fetch(self, paper_id: str, include_fulltext: bool = False) -> Optional[Paper]:
        if (root := self._efetch(db="pubmed", id=paper_id, retmode="xml", rettype="abstract")) is None:
            return None

        if (article := root.find(f"PubmedArticle/MedlineCitation/PMID[.='{paper_id}']/../..")) is None:
            return None

        props: Dict[str, Any] = {"id": f"pmid:{paper_id}", "pmid": paper_id}
        props.update(self._get_xml_props(article))
        props.update(self._get_license_props(props["pmcid"]))
        props.update(self._get_derived_props(props))
        assert PAPER_BASE_PROPS == set(props.keys()), f"Missing properties: {PAPER_BASE_PROPS ^ set(props.keys())}"
        if include_fulltext:
            props["fulltext_xml"] = self._get_full_text(props)
        return Paper(**props)

    # IGeneLookupClient
    def gene_id_for_symbol(self, *symbols: str, allow_synonyms: bool = False) -> Dict[str, int]:
        """Query the NCBI gene database for the gene_id for a given collection of `symbols`.

        If `allow_synonyms` is True, then this will attempt to return the most relevant gene_id for each symbol. If
        there are multiple matches to a symbol, the direct match (where the query symbol is the official symbol) will
        be returned. If there are no direct matches, then the first synonym match will be returned.
        """
        url = self.SYMBOL_GET_URL.format(symbols=",".join(symbols))
        root = self._web_client.get(url, content_type="json")
        return _extract_gene_symbols(root.get("reports", []), symbols, allow_synonyms)

    # IVariantLookupClient
    def hgvs_from_rsid(self, *rsids: str) -> Dict[str, Dict[str, str]]:
        # Provided rsids should be numeric strings prefixed with `rs`.
        if not rsids or not all(rsid.startswith("rs") and rsid[2:].isnumeric() for rsid in rsids):
            raise ValueError("Invalid rsids list - must provide 'rs' followed by a string of numeric characters.")

        uids = {rsid[2:] for rsid in rsids}
        try:
            root = self._efetch(db="snp", id=",".join(uids), retmode="xml", rettype="xml")
        except HTTPError as e:
            logger.warning(f"Unexpected error fetching HGVS data for rsids {','.join(uids)}: {e}")
            return {}

        return {"rs" + uid: _extract_hgvs_from_xml(root, uid) for uid in uids}

    # IAnnotateEntities
    def annotate(self, paper: Paper) -> Dict[str, Any]:
        """Annotate the paper with entities from PubTator."""
        if not paper.props.get("can_access", False):
            logger.warning(f"Cannot annotate, paper '{paper}' is not licensed for access.")
            return {}

        url = self.PUBTATOR_GET_URL.format(fmt="json", id=paper.props["pmcid"])
        return self._web_client.get(url, content_type="json")


def _extract_hgvs_from_xml(root: Any, uid: str) -> Dict[str, str]:
    if root is None:
        return {}
    ns = "{https://www.ncbi.nlm.nih.gov/SNP/docsum}"
    # Find the first DOCSUM node under a DocumentSummary with the given rsid in the document hierarchy.
    node = next(iter(root.findall(f"./{ns}DocumentSummary[@uid='{uid}']/{ns}DOCSUM")), None)
    if node is None or not node.text:
        return {}

    # Extract all key/value pairs from node text of the form 'key=value|key=value|...' into a dict.
    props = {k: v for k, v in (kvp.split("=") for kvp in (node.text or "").split("|") if "=" in kvp) if k and v}
    # Extract all values from the HGVS property of the form 'HGVS=value1,value2...'.
    hgvs = props.get("HGVS", "").split(",")
    gene = props.get("GENE", "").split(":")[0]

    # Return a dict with the first occurrence of each value that starts with 'NP_' (hgvs_p), 'NM_' (hgvs_c), or 'NC_'
    # (genomic reference sequences / non-coding variants).
    types = {
        "hgvs_p": lambda x: x.startswith("NP_"),
        "hgvs_c": lambda x: x.startswith("NM_"),
        "hgvs_g": lambda x: x.startswith("NC_"),
    }
    ret_dict = {k: next(filter(match, hgvs)) for k, match in types.items() if (any(map(match, hgvs)))}
    ret_dict["gene"] = gene
    return ret_dict


def _extract_gene_symbols(reports: List[Dict], symbols: Sequence[str], allow_synonyms: bool) -> Dict[str, int]:
    matches = {g["gene"]["symbol"]: int(g["gene"]["gene_id"]) for g in reports if g["gene"]["symbol"] in symbols}

    if allow_synonyms:
        for missing_symbol in [s for s in symbols if s not in matches.keys()]:
            if synonym := next((g["gene"] for g in reports if missing_symbol in g["query"]), None):
                matches[missing_symbol] = int(synonym["gene_id"])

    return matches


def get_ncbi_response_translator() -> Callable[[str, int, str], Tuple[int, str]]:
    def translate(url: str, original_status: int, text: str) -> Tuple[int, str]:
        """Translate the status code of an NCBI search response in case they improperly reported a server error."""
        if (
            text
            and original_status == 200
            and url.startswith(NcbiClientBase.EUTILS_HOST + NcbiClientBase.EUTILS_SEARCH_SITE)
            and (error := ElementTree.fromstring(text).find("ERROR")) is not None
        ):
            # Extract error code by returning the first occurrence of an integer between 400 and 600 in the error text.
            status = next((int(s) for s in (error.text or "").split() if s.isnumeric() and 400 <= int(s) < 600), 500)
            logger.warning(f"NCBI esearch request failed with status {status}: {error.text}")
            return status, text
        return original_status, text

    return translate<|MERGE_RESOLUTION|>--- conflicted
+++ resolved
@@ -4,12 +4,8 @@
 from typing import Any, Callable, Dict, List, Optional, Sequence, Tuple
 
 from defusedxml import ElementTree
-<<<<<<< HEAD
 from pydantic import BaseModel, Extra, root_validator
-=======
-from pydantic import Extra, root_validator
 from requests.exceptions import HTTPError, RetryError
->>>>>>> ca88ffad
 
 from lib.evagg.types import Paper
 from lib.evagg.utils import IWebContentClient
