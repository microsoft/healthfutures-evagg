--- conflicted
+++ resolved
@@ -121,14 +121,8 @@
         return [p.text for p in root.findall("./passage/text")]
 
     # IPaperLookupClient
-<<<<<<< HEAD
-
-    def search(self, query: str, max_papers: int = 5) -> Sequence[str]:
-        root = self._esearch(db="pubmed", term=query, sort="relevance", retmax=max_papers, retmode="xml")
-=======
     def search(self, query: str, **extra_params: Dict[str, Any]) -> Sequence[str]:
         root = self._esearch(db="pubmed", term=query, sort="relevance", **extra_params)
->>>>>>> 4acd8811
         pmids = [id.text for id in root.findall("./IdList/Id") if id.text]
         return pmids
 
