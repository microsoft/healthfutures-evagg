--- conflicted
+++ resolved
@@ -58,7 +58,6 @@
 
         return result
 
-<<<<<<< HEAD
     @classmethod
     def gene_symbol_for_id(cls, gene_ids: Sequence[int]) -> Dict[int, str]:
         """Query the NCBI gene database for the symbol for a given collection of `gene_ids`."""
@@ -76,7 +75,7 @@
                 result[int(record["gene"]["gene_id"])] = record["gene"]["symbol"]
 
         return result
-=======
+
 
 class NCBIVariantReference:
     @classmethod
@@ -168,5 +167,4 @@
         if not cls._validate_snp_response(response):
             return {}
 
-        return {"hgvsc": cls._find_hgvsc(response), "hgvsp": cls._find_hgvsp(response)}
->>>>>>> 871e1053
+        return {"hgvsc": cls._find_hgvsc(response), "hgvsp": cls._find_hgvsp(response)}