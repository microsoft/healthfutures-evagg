import logging
from typing import Any, Dict, List, Sequence

from .interfaces import IEvAggApp, IExtractFields, IGetPapers, IWriteOutput

logger = logging.getLogger(__name__)


class SynchronousLocalApp(IEvAggApp):
    def __init__(
        self,
        queries: Sequence[Dict[str, Any]],
        library: IGetPapers,
        extractor: IExtractFields,
        writer: IWriteOutput,
    ) -> None:
        self._queries = queries
        self._library = library
        self._extractor = extractor
        self._writer = writer

    def execute(self) -> None:
        all_fields: Dict[str, List[Dict[str, str]]] = {}

        for query in self._queries:
<<<<<<< HEAD
            term = query.get("gene_symbol")
=======
            if not query.get("gene_symbol"):
                raise ValueError("Minimum requirement to search is to input a gene symbol.")
            term = query["gene_symbol"]
>>>>>>> 4acd8811
            # Get the papers that match this query.
            papers = self._library.get_papers(query)
            logger.info(f"Found {len(papers)} papers for {term}")

            for index, paper in enumerate(papers):
                logger.debug(f"Paper #{index + 1}: {paper}")

            # For all papers that match, extract the fields we want.
            fields = {paper.id: self._extractor.extract(paper, term) for paper in papers}

            # Record the result.
            for paper_id, paper_fields in fields.items():
                if paper_id in all_fields:
                    all_fields[paper_id].extend(paper_fields)
                else:
                    all_fields[paper_id] = list(paper_fields)

        # Write out the result.
        self._writer.write(all_fields)<|MERGE_RESOLUTION|>--- conflicted
+++ resolved
@@ -23,13 +23,9 @@
         all_fields: Dict[str, List[Dict[str, str]]] = {}
 
         for query in self._queries:
-<<<<<<< HEAD
-            term = query.get("gene_symbol")
-=======
             if not query.get("gene_symbol"):
                 raise ValueError("Minimum requirement to search is to input a gene symbol.")
             term = query["gene_symbol"]
->>>>>>> 4acd8811
             # Get the papers that match this query.
             papers = self._library.get_papers(query)
             logger.info(f"Found {len(papers)} papers for {term}")
