--- conflicted
+++ resolved
@@ -22,13 +22,9 @@
     def execute(self) -> None:
         all_fields: Dict[str, List[Dict[str, str]]] = {}
 
-<<<<<<< HEAD
-        for i, query in enumerate(self._query_factory):
-=======
-        for query in self._queries:
->>>>>>> edacb44a
+for i, query in enumerate(self._queries):
             # Get the papers that match this query.
-            print("Query", i, ":", query.terms())
+            print("Query", i, ":", query)
             papers = self._library.search(query)
             logger.info(f"Found {len(papers)} papers for {query}")
 
