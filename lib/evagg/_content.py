--- conflicted
+++ resolved
@@ -1,19 +1,12 @@
-<<<<<<< HEAD
-from typing import Any, List, Protocol, Sequence, Set
+from typing import Any, Dict, List, Protocol, Sequence, Set
 
 import requests
 
 from lib.evagg.lit import IAnnotateEntities
 from lib.evagg.sk import SemanticKernelClient
 
-from ._base import Paper, Query
-from ._interfaces import IExtractFields
-=======
-from typing import Dict, Sequence
-
 from ._base import Paper
 from ._interfaces import IExtractFields, IPaperQuery
->>>>>>> 0bd6d534
 
 
 class SimpleContentExtractor(IExtractFields):
@@ -34,18 +27,13 @@
         else:
             return "Unknown"
 
-<<<<<<< HEAD
-    def extract(self, query: Query, paper: Paper) -> Sequence[dict[str, str]]:
-=======
     def extract(self, paper: Paper, query: IPaperQuery) -> Sequence[dict[str, str]]:
->>>>>>> 0bd6d534
         # Dummy implementation that returns a single variant with a static set of fields.
         return [{field: self._field_to_value(field) for field in self._fields}]
 
 
-<<<<<<< HEAD
 class IFindVariantMentions(Protocol):
-    def find_mentions(self, query: Query, paper: Paper) -> dict[str, Sequence[dict[str, Any]]]:
+    def find_mentions(self, query: IPaperQuery, paper: Paper) -> dict[str, Sequence[dict[str, Any]]]:
         """Find variant mentions relevant to query that are mentioned in `paper`.
 
         Returns a dictionary mapping each variant to a list of text chunks that mention it.
@@ -91,7 +79,7 @@
 
         return mentions
 
-    def find_mentions(self, query: Query, paper: Paper) -> dict[str, Sequence[dict[str, Any]]]:
+    def find_mentions(self, query: IPaperQuery, paper: Paper) -> dict[str, Sequence[dict[str, Any]]]:
         # Get the gene_id for the query gene.
         # TODO, query member is private.
         # TODO, move this to a separate library.
@@ -122,7 +110,7 @@
     def _excerpt_from_mentions(self, mentions: Sequence[dict[str, Any]]) -> str:
         return "\n\n".join([m["text"] for m in mentions])
 
-    def extract(self, query: Query, paper: Paper) -> Sequence[dict[str, str]]:
+    def extract(self, query: IPaperQuery, paper: Paper) -> Sequence[dict[str, str]]:
         # Find all the variant mentions in the paper
         variants_mentions = self._mention_finder.find_mentions(query, paper)
 
@@ -146,7 +134,8 @@
                 variant_results[field] = result
             results.append(variant_results)
         return results
-=======
+
+
 class TruthsetContentExtractor(IExtractFields):
     def __init__(self, field_map: Sequence[Dict[str, str]]) -> None:
         # Turn list of single-element key-mapping dicts into a list of tuples.
@@ -160,5 +149,4 @@
             properties = paper.props | paper.evidence[v]
             # Add a new evidence dict to the list, mapping evidence values to new key names.
             extracted_fields.append({out_key: properties[k] for k, out_key in self._field_map})
-        return extracted_fields
->>>>>>> 0bd6d534
+        return extracted_fields