import csv
import json
import logging
import os
import re
from collections import defaultdict
from datetime import date
from functools import cache
from typing import Any, Dict, List, Sequence, Set, Tuple

from lib.evagg.llm import IPromptClient
from lib.evagg.ref import IPaperLookupClient
from lib.evagg.svc.logging import LogProvider
from lib.evagg.types import HGVSVariant, ICreateVariants, Paper

from .interfaces import IGetPapers

logger = logging.getLogger(__name__)
# TODO: ways to improve:
#       - process full text of paper to filter to rare disease papers when PMC OA


class SimpleFileLibrary(IGetPapers):
    def __init__(self, collections: Sequence[str]) -> None:
        self._collections = collections

    def _load_collection(self, collection: str) -> Dict[str, Paper]:
        papers = {}
        # collection is a local directory, get a list of all of the json files in that directory
        for filename in os.listdir(collection):
            if filename.endswith(".json"):
                # load the json file into a dict and append it to papers
                with open(os.path.join(collection, filename), "r") as f:
                    paper = Paper(**json.load(f))
                    papers[paper.id] = paper
        return papers

    @cache
    def _load(self) -> Dict[str, Paper]:
        papers = {}
        for collection in self._collections:
            papers.update(self._load_collection(collection))

        return papers

    def get_papers(self, query: Dict[str, Any]) -> Set[Paper]:
        # Dummy implementation that returns all papers regardless of query.
        all_papers = set(self._load().values())
        return all_papers


# These are the columns in the truthset that are specific to the paper.
TRUTHSET_PAPER_KEYS = ["paper_id", "pmid", "pmcid", "paper_title", "link", "is_pmc_oa", "license"]
# These are the columns in the truthset that are specific to the variant.
TRUTHSET_VARIANT_KEYS = [
    "gene",
    "transcript",
    "hgvs_c",
    "hgvs_p",
    "individual_id",
    "phenotype",
    "zygosity",
    "variant_inheritance",
    "study_type",
    "functional_study",
    "variant_type",
    "notes",
]


class TruthsetFileLibrary(IGetPapers):
    """A class for retrieving papers from a truthset file."""

    _variant_factory: ICreateVariants

    def __init__(self, file_path: str, variant_factory: ICreateVariants) -> None:
        self._file_path = file_path
        self._variant_factory = variant_factory

    @cache
    def _load_truthset(self) -> Set[Paper]:
        # Group the rows by paper ID.
        paper_groups = defaultdict(list)
        with open(self._file_path) as tsvfile:
            header = [h.strip() for h in tsvfile.readline().split("\t")]
            reader = csv.reader(tsvfile, delimiter="\t")
            for line in reader:
                fields = dict(zip(header, [field.strip() for field in line]))
                paper_id = fields.get("doi") or fields.get("pmid") or fields.get("pmcid") or "MISSING_ID"
                paper_groups[paper_id].append(fields)

        papers: Set[Paper] = set()
        for paper_id, rows in paper_groups.items():
            if paper_id == "MISSING_ID":
                logger.warning(f"Skipped {len(rows)} rows with no paper ID.")
                continue

            # For each paper, extract the paper-specific key/value pairs into a new dict.
            # These are repeated on every paper/variant row, so we can just take the first row.
            paper_data = {k: v for k, v in rows[0].items() if k in TRUTHSET_PAPER_KEYS}

            # Integrity checks.
            for row in rows:
                # Doublecheck if every row has the same values for the paper-specific keys.
                for key in TRUTHSET_PAPER_KEYS:
                    if paper_data[key] != row[key]:
                        logger.warning(f"Multiple values ({paper_data[key]} vs {row[key]}) for {key} ({paper_id}).")
                # Make sure the gene/variant columns are not empty.
                if not row["gene"] or (not row["hgvs_p"] and not row["hgvs_c"]):
                    logger.warning(f"Missing gene or hgvs_p for {paper_id}.")

            # Return the parsed variant from HGVS c or p and the individual ID.
            def _get_variant_key(row: Dict[str, str]) -> Tuple[HGVSVariant | None, str]:
                text_desc = row["hgvs_c"] if row["hgvs_c"].startswith("c.") else row["hgvs_p"]
                transcript = row["transcript"] if "transcript" in row else None

                # This can fail, instead of raising an exception, we'll return a placeholder value that can be dropped
                # from the set of variants later.
                try:
                    return (
                        self._variant_factory.parse(text_desc=text_desc, gene_symbol=row["gene"], refseq=transcript),
                        row["individual_id"],
                    )
                except ValueError as e:
                    logger.warning(f"Variant parsing failed: {e}")
                    return None, ""

            # For each paper, extract the (variant, subject)-specific key/value pairs into a new dict of dicts.
            variants = {_get_variant_key(row): {key: row.get(key, "") for key in TRUTHSET_VARIANT_KEYS} for row in rows}
            if (None, "") in variants:
                logger.warning("Dropping placeholder variants.")
                variants.pop((None, ""))

            if not variants:
                logger.warning(f"No valid variants for {paper_id}.")
                continue

            # Create a Paper object with the extracted fields.
            papers.add(Paper(id=paper_id, evidence=variants, **paper_data))

        return papers

    def get_papers(self, query: Dict[str, Any]) -> Set[Paper]:
        """For the TruthsetFileLibrary, query is expected to be a gene symbol."""
        all_papers = self._load_truthset()

        # Filter to just the papers with variants that have evidence for the gene specified in the query.
        return {p for p in all_papers if query in {v[0].gene_symbol for v in p.evidence.keys()}}


class RemoteFileLibrary(IGetPapers):
    """A class for retrieving papers from PubMed."""

    def __init__(self, paper_client: IPaperLookupClient, max_papers: int = 5) -> None:
        """Initialize a new instance of the RemoteFileLibrary class.

        Args:
            paper_client (IPaperLookupClient): A class for searching and fetching papers.
            max_papers (int, optional): The maximum number of papers to retrieve. Defaults to 5.
        """
        self._paper_client = paper_client
        self._max_papers = max_papers

    def get_papers(self, query: Dict[str, Any]) -> Set[Paper]:
        """Search for papers based on the given query.

        Args:
            query (IPaperQuery): The query to search for.

        Returns:
            Set[Paper]: The set of papers that match the query.
        """
        # Get gene term
        term = query["gene_symbol"]
        logger.info("\nFinding papers for gene:", term, "...")

        paper_ids = self._paper_client.search(query=term)
        papers = {paper for paper_id in paper_ids if (paper := self._paper_client.fetch(paper_id)) is not None}
        return papers


class RareDiseaseFileLibrary(IGetPapers, IPaperLookupClient, IPromptClient):
    """A class for filtering to rare disease papers from PubMed."""

<<<<<<< HEAD
    def __init__(self, paper_client: IPaperLookupClient, llm_client: IPromptClient) -> None:
=======
    def __init__(
        self,
        paper_client: IPaperLookupClient,
        # TODO: go back and incorporate the idea of paper_types that can be passed into RareDiseaseFileLibrary,
        # so that the user of this class can specify which types of papers they want to filter for.
    ) -> None:
>>>>>>> 4b1f22b3
        """Initialize a new instance of the RemoteFileLibrary class.

        Args:
            paper_client (IPaperLookupClient): A class for searching and fetching papers.
            llm_client (IPromptClient): A class to leveral LLMs to filter to the right papers.
        """
        self._paper_client = paper_client
        self._llm_client = llm_client

    def get_papers(self, query: Dict[str, Any]) -> Set[Paper]:
        """Search for papers based on the given query.

        Args:
            query (Dict[str, Any]): The query to search for.

        Returns:
            Set[Paper]: The set of rare disease papers that match the query.
        """
<<<<<<< HEAD
        if not query["gene_symbol"]:
            raise NotImplementedError("Minimum requirement to search is to input a gene symbol.")

        # Get gene term
        term = query["gene_symbol"]
        logger.info("\nFinding papers for gene:", term, "...")

        # Find paper IDs
        paper_ids = self._partition_search_query(query)

        # Extract the paper content that we care about (e.g. title, abstract, PMID, etc.)
        papers = {paper for paper_id in paper_ids if (paper := self._paper_client.fetch(paper_id)) is not None}

        # Call private function to filter for rare disease papers
        rare_disease_papers, _, _ = self._filter_rare_disease_papers(papers)

        # TODO: figure out how best to integrate these outputs (rare_disease_papers and llm_rare_disease_papers)
        llm_rare_disease_papers, _, _ = self._prompts_for_rare_disease_papers(papers)

        print("get_papers, RESULTS", len(llm_rare_disease_papers))

        return rare_disease_papers
=======
        print("Query:", query)
        return self.get_all_papers(query)[0]
>>>>>>> 4b1f22b3

    def get_all_papers(self, query: Dict[str, Any]) -> Tuple[Set[Paper], Set[Paper], Set[Paper], Set[Paper]]:
        """Search for papers based on the given query.

        Args:
            query (Dict[str, Any]): The query to search for.

        Returns:
           Tuple of Set[Paper]s: The sets of papers that match the query, across categories and overall (rare disease,
           non-rare disease, other, and the union).
        """
        if not query.get("gene_symbol"):
            raise ValueError("Minimum requirement to search is to input a gene symbol.")

        paper_ids = self._partition_search_query(query)

        # Extract the paper content that we care about (e.g. title, abstract, PMID, etc.)
        papers = {paper for paper_id in paper_ids if (paper := self._paper_client.fetch(paper_id)) is not None}

        # Call private function to filter for rare disease papers
        # TODO: fix
        # rare_disease_papers, non_rare_disease_papers, other_papers = self._filter_rare_disease_papers(papers)

        llm_rare_disease_papers, llm_non_rare_disease_papers, llm_other_papers = self._prompts_for_rare_disease_papers(
            papers
        )
        print("RESULTS", len(llm_rare_disease_papers), len(llm_non_rare_disease_papers), len(llm_other_papers))

        return llm_rare_disease_papers, llm_non_rare_disease_papers, llm_other_papers, papers

    def _prompts_for_rare_disease_papers(self, papers: Set[Paper]) -> Tuple[Set[Paper], Set[Paper], Set[Paper]]:
        """Apply LLM prompts to categorize papers into rare, non-rare, or other group."""
        # TODO: this should likely only re-check non-rare and other papers as the base implementation.
        #       call a filter and a prompt function on one runthrough of each paper, rather than
        #       iterate through papers twice?

        LogProvider(prompts_to_console=False)

        prompt = {
            "paper_category": os.path.dirname(__file__) + "/content/prompts/paper_finding.txt",
        }

        rare_disease_papers: Set[Paper] = set()
        non_rare_disease_papers: Set[Paper] = set()
        other_papers: Set[Paper] = set()

        for paper in papers:
            paper_pmid = paper.props.get("pmid", "Unknown")
            print("PMID:", paper_pmid)
            paper_title = paper.props.get("title", "Unknown")
            paper_abstract = paper.props.get("abstract", "Unknown")

            # print("paper_title", paper_title)
            # print("paper_abstract", paper_abstract)
            if paper_title is None:
                paper_title = "Unknown"
            if paper_abstract is None:
                paper_abstract = "Unknown"

            params = {"abstract": paper_abstract, "title": paper_title}

            response = self._llm_client.prompt_file(
                user_prompt_file=prompt["paper_category"],
                system_prompt="Extract field",
                params=params,
                prompt_settings={"prompt_tag": "paper_category"},
            )

            try:
                result = json.loads(response)["paper_category"]
            except Exception:
                result = "failed"  # TODO: how to handle this?

            print("llm result", result)
            # Categorize the paper based on LLM result
            if result == "rare disease":
                rare_disease_papers.add(paper)
            elif result == "non-rare disease":
                non_rare_disease_papers.add(paper)
            elif result == "other":
                other_papers.add(paper)
            elif result == "failed":
                logger.warning(f"Failed to categorize paper: {paper.id}")
            else:
                raise ValueError(f"Unexpected result: {result}")
        return rare_disease_papers, non_rare_disease_papers, other_papers

    def _partition_search_query(self, query: Dict[str, Any]) -> Sequence[str]:
        """Partition the query and run search to generate the paper IDs list for a given gene."""
        # Get gene term
        term = query["gene_symbol"]
        logger.info("\nFinding papers for gene:", term, "...")

        # Find paper IDs
        min_date = query.get("min_date", None)
        max_date = query.get("max_date", None)
        date_type = query.get("date_type", None)
        retmax = query.get("retmax", None)

        # Check for missing parameters and set defaults
        if (
            min_date and not max_date
        ):  # If min_date is the only extra parameter provided from this query,max_date should be today's date and
            # date_type will default to "pdat". NLM requires min and max date:
            # https://www.nlm.nih.gov/dataguide/eutilities/utilities.html
            max_date = date.today().strftime("%Y/%m/%d")
        if (
            min_date and max_date and not date_type
        ):  # If min and max dates are provided but not date_type, set to default: publication date.
            date_type = "pdat"
        if date_type and not min_date and not max_date:
            raise ValueError("A min_date and optionally max_date should be provided when date_type is provided")
        if max_date and not min_date:
            raise ValueError("A min_date should be provided when max_date is provided")

        # Perform the search
        params = {
            "query": term,
            "min_date": min_date,
            "max_date": max_date,
            "date_type": date_type,
            "retmax": retmax,
        }

        # Remove None values
        params = {k: v for k, v in params.items() if v is not None}

        # Perform the search
        paper_ids = self._paper_client.search(**params)

        return paper_ids

    def _contains_keywords(self, text: str, keywords: List[str]) -> bool:  # type: ignore
        """Check if a text contains any of the keywords."""
        return any(keyword in text.lower() for keyword in keywords if not keyword.startswith("-")) or any(
            re.search(f"{keyword[1:]}$", word)
            for keyword in keywords
            if keyword.startswith("-")
            for word in text.lower().split()
        )

    def _filter_rare_disease_papers(self, papers: Set[Paper]) -> Tuple[Set[Paper], Set[Paper], Set[Paper]]:
        """Filter papers to only include those that are related to rare diseases.

        Args:
            papers (Set[Paper]): The set of papers to filter.

        Returns:
            Set[Paper]: The set of papers that are related to rare diseases.
        """
        rare_disease_papers: Set[Paper] = set()
        non_rare_disease_papers: Set[Paper] = set()
        other_papers: Set[Paper] = set()

        # Keywords
        inclusion_keywords = [
            "variant",
            "rare disease",
            "rare variant",
            "disorder",
            "syndrome",
            "-emia",
            "-cardia",
            "-phagia",
            "pathogenic",
            "benign",
            "inherited cancer",
            "germline",
        ]

        inclusion_keywords = inclusion_keywords + [word + "s" for word in inclusion_keywords]

        inclusion_keywords_odd_plurals = [
            "-lepsy",
            "-lepsies",
            "-pathy",
            "-pathies",
            "-osis",
            "-oses",
            "variant of unknown significance",
            "variants of unknown significance",
            "variant of uncertain significance",
            "variants of uncertain significance",
        ]

        inclusion_keywords_no_plural = [
            "mendelian",
            "monogenic",
            "monogenicity",
            "monoallelic",
            "syndromic",
            "inherited",
            "hereditary",
            "dominant",
            "recessive",
            "de novo",
            "VUS",
            "disease causing",
        ]

        inclusion_keywords = inclusion_keywords + inclusion_keywords_odd_plurals + inclusion_keywords_no_plural

        exclusion_keywords = [
            "digenic",
            "familial",
            "structural variant",
            "structural variants",
            "somatic",
            "somatic cancer",
            "somatic cancers",
            "cancer",
            "cancers",
            "CNV",
            "CNVs",
            "copy number variant",
            "copy number variants",
        ]

        # Iterate through each paper and filter into 1 of 3 categories based on title and abstract
        for paper in papers:
            paper_title = paper.props.get("title", None)
            paper_abstract = paper.props.get("abstract", None)

<<<<<<< HEAD
            inclusion_keywords = [
                "variant",
                "rare disease",
                "rare variant",
                "disorder",
                "syndrome",
                "-emia",
                "-cardia",
                "-phagia",
                "pathogenic",
                "benign",
                "inherited cancer",
                "germline",
            ]

            inclusion_keywords = inclusion_keywords + [word + "s" for word in inclusion_keywords]

            inclusion_keywords_odd_plurals = [
                "-lepsy",
                "-lepsies",
                "-pathy",
                "-pathies",
                "-osis",
                "-oses",
                "variant of unknown significance",
                "variants of unknown significance",
                "variant of uncertain significance",
                "variants of uncertain significance",
            ]

            inclusion_keywords_no_plural = [
                "mendelian",
                "monogenic",
                "monogenicity",
                "monoallelic",
                "syndromic",
                "inherited",
                "hereditary",
                "dominant",
                "recessive",
                "de novo",
                "VUS",
                "disease causing",
            ]

            inclusion_keywords = inclusion_keywords + inclusion_keywords_odd_plurals + inclusion_keywords_no_plural

            exclusion_keywords = [
                "digenic",  # not meaningful in plural form
                "familial",  # not meaningful in plural form
                "structural variant",
                "somatic",  # not meaningful in plural form
                "somatic cancer",
                "cancer",
                "tumor",
                "CNV",
                "carcinoma",
                "copy number variant",
            ]

            exclusion_keywords = exclusion_keywords + [word + "s" for word in exclusion_keywords]

            # include in rare disease category
            if paper_title is not None and (
                any(keyword in paper_title.lower() for keyword in inclusion_keywords if not keyword.startswith("-"))
                or any(
                    re.search(f"{keyword[1:]}$", word)  # remove the "-" from "-" keywords
                    for keyword in inclusion_keywords
                    if keyword.startswith("-")  # match end of all words with these keywords
                    for word in paper_title.lower().split()
                )
            ):
                rare_disease_papers.add(paper)
            elif paper_abstract is not None and (
                any(keyword in paper_abstract.lower() for keyword in inclusion_keywords if not keyword.startswith("-"))
                or any(
                    re.search(f"{keyword[1:]}$", word)
                    for keyword in inclusion_keywords
                    if keyword.startswith("-")
                    for word in paper_abstract.lower().split()
                )
=======
            # Check if the paper should be included in the rare disease category
            if self._contains_keywords(paper_title, inclusion_keywords) or self._contains_keywords(
                paper_abstract, inclusion_keywords
>>>>>>> 4b1f22b3
            ):
                rare_disease_papers.add(paper)
            # Check if the paper should be included in the non-rare disease category
            elif self._contains_keywords(paper_title, exclusion_keywords) or self._contains_keywords(
                paper_abstract, exclusion_keywords
            ):
                non_rare_disease_papers.add(paper)
            # If the paper doesn't fit in the other categories, add it to the other category
            else:
                other_papers.add(paper)

            # TODO: Exclude papers that are not written in English by scanning the title or abstract

            # TODO: Exclude papers that only describe animal models and do not have human data

        # Output the number of papers in each category
        logger.info("Rare Disease Papers: ", len(rare_disease_papers))
        logger.info("Non-Rare Disease Papers: ", len(non_rare_disease_papers))
        logger.info("Other Papers: ", len(other_papers))

        return rare_disease_papers, non_rare_disease_papers, other_papers<|MERGE_RESOLUTION|>--- conflicted
+++ resolved
@@ -182,16 +182,12 @@
 class RareDiseaseFileLibrary(IGetPapers, IPaperLookupClient, IPromptClient):
     """A class for filtering to rare disease papers from PubMed."""
 
-<<<<<<< HEAD
-    def __init__(self, paper_client: IPaperLookupClient, llm_client: IPromptClient) -> None:
-=======
     def __init__(
         self,
         paper_client: IPaperLookupClient,
         # TODO: go back and incorporate the idea of paper_types that can be passed into RareDiseaseFileLibrary,
         # so that the user of this class can specify which types of papers they want to filter for.
     ) -> None:
->>>>>>> 4b1f22b3
         """Initialize a new instance of the RemoteFileLibrary class.
 
         Args:
@@ -210,33 +206,8 @@
         Returns:
             Set[Paper]: The set of rare disease papers that match the query.
         """
-<<<<<<< HEAD
-        if not query["gene_symbol"]:
-            raise NotImplementedError("Minimum requirement to search is to input a gene symbol.")
-
-        # Get gene term
-        term = query["gene_symbol"]
-        logger.info("\nFinding papers for gene:", term, "...")
-
-        # Find paper IDs
-        paper_ids = self._partition_search_query(query)
-
-        # Extract the paper content that we care about (e.g. title, abstract, PMID, etc.)
-        papers = {paper for paper_id in paper_ids if (paper := self._paper_client.fetch(paper_id)) is not None}
-
-        # Call private function to filter for rare disease papers
-        rare_disease_papers, _, _ = self._filter_rare_disease_papers(papers)
-
-        # TODO: figure out how best to integrate these outputs (rare_disease_papers and llm_rare_disease_papers)
-        llm_rare_disease_papers, _, _ = self._prompts_for_rare_disease_papers(papers)
-
-        print("get_papers, RESULTS", len(llm_rare_disease_papers))
-
-        return rare_disease_papers
-=======
         print("Query:", query)
         return self.get_all_papers(query)[0]
->>>>>>> 4b1f22b3
 
     def get_all_papers(self, query: Dict[str, Any]) -> Tuple[Set[Paper], Set[Paper], Set[Paper], Set[Paper]]:
         """Search for papers based on the given query.
@@ -457,96 +428,12 @@
 
         # Iterate through each paper and filter into 1 of 3 categories based on title and abstract
         for paper in papers:
-            paper_title = paper.props.get("title", None)
-            paper_abstract = paper.props.get("abstract", None)
-
-<<<<<<< HEAD
-            inclusion_keywords = [
-                "variant",
-                "rare disease",
-                "rare variant",
-                "disorder",
-                "syndrome",
-                "-emia",
-                "-cardia",
-                "-phagia",
-                "pathogenic",
-                "benign",
-                "inherited cancer",
-                "germline",
-            ]
-
-            inclusion_keywords = inclusion_keywords + [word + "s" for word in inclusion_keywords]
-
-            inclusion_keywords_odd_plurals = [
-                "-lepsy",
-                "-lepsies",
-                "-pathy",
-                "-pathies",
-                "-osis",
-                "-oses",
-                "variant of unknown significance",
-                "variants of unknown significance",
-                "variant of uncertain significance",
-                "variants of uncertain significance",
-            ]
-
-            inclusion_keywords_no_plural = [
-                "mendelian",
-                "monogenic",
-                "monogenicity",
-                "monoallelic",
-                "syndromic",
-                "inherited",
-                "hereditary",
-                "dominant",
-                "recessive",
-                "de novo",
-                "VUS",
-                "disease causing",
-            ]
-
-            inclusion_keywords = inclusion_keywords + inclusion_keywords_odd_plurals + inclusion_keywords_no_plural
-
-            exclusion_keywords = [
-                "digenic",  # not meaningful in plural form
-                "familial",  # not meaningful in plural form
-                "structural variant",
-                "somatic",  # not meaningful in plural form
-                "somatic cancer",
-                "cancer",
-                "tumor",
-                "CNV",
-                "carcinoma",
-                "copy number variant",
-            ]
-
-            exclusion_keywords = exclusion_keywords + [word + "s" for word in exclusion_keywords]
-
-            # include in rare disease category
-            if paper_title is not None and (
-                any(keyword in paper_title.lower() for keyword in inclusion_keywords if not keyword.startswith("-"))
-                or any(
-                    re.search(f"{keyword[1:]}$", word)  # remove the "-" from "-" keywords
-                    for keyword in inclusion_keywords
-                    if keyword.startswith("-")  # match end of all words with these keywords
-                    for word in paper_title.lower().split()
-                )
-            ):
-                rare_disease_papers.add(paper)
-            elif paper_abstract is not None and (
-                any(keyword in paper_abstract.lower() for keyword in inclusion_keywords if not keyword.startswith("-"))
-                or any(
-                    re.search(f"{keyword[1:]}$", word)
-                    for keyword in inclusion_keywords
-                    if keyword.startswith("-")
-                    for word in paper_abstract.lower().split()
-                )
-=======
+            paper_title = paper.props.get("title", "Unknown")
+            paper_abstract = paper.props.get("abstract", "Unknown")
+
             # Check if the paper should be included in the rare disease category
             if self._contains_keywords(paper_title, inclusion_keywords) or self._contains_keywords(
                 paper_abstract, inclusion_keywords
->>>>>>> 4b1f22b3
             ):
                 rare_disease_papers.add(paper)
             # Check if the paper should be included in the non-rare disease category
