--- conflicted
+++ resolved
@@ -161,25 +161,18 @@
             llm_client (IPromptClient): A class to leverage LLMs to filter to the right papers.
             allowed_categories (Sequence[str], optional): The categories of papers to allow. Defaults to "rare disease".
             example_types (Sequence[str], optional): The types of examples to use in few shot setting. These can be
-<<<<<<< HEAD
-                           positive or positive and negative examples. Default is just positive.
-=======
             positive or positive and negative examples. Default is just positive.
->>>>>>> bdd5cbde
         """
         # TODO: go back and incorporate the idea of paper_types that can be passed into RareDiseaseFileLibrary,
         # so that the user of this class can specify which types of papers they want to filter for.
         self._paper_client = paper_client
         self._llm_client = llm_client
         self._allowed_categories = allowed_categories if allowed_categories is not None else ["rare disease"]
-<<<<<<< HEAD
-=======
         # Allowed categories should be a subset of or equal to possible CATEGORIES, otherwise raise exception and halt
         if not set(self._allowed_categories).issubset(set(self.CATEGORIES)):
             raise ValueError(
                 "Allowed categories must be a subset of or equal to the possible categories: 'rare disease' or 'other'."
             )
->>>>>>> bdd5cbde
         self._example_types = example_types if example_types is not None else ["positive"]
 
     def _get_keyword_category(self, paper: Paper) -> str:
@@ -213,11 +206,7 @@
         # If the paper doesn't fit in the other categories, add it to the other category.
         return "other"
 
-<<<<<<< HEAD
-    async def _get_llm_category_few_shot(self, paper: Paper, gene: str) -> str:
-=======
     async def _get_llm_category(self, paper: Paper, gene: str) -> str:
->>>>>>> bdd5cbde
         """Categorize papers based on LLM prompts."""
         # Load the few shot examples
         unique_file_name, _ = self._load_few_shot_examples(paper, gene, "few_shot")
@@ -337,14 +326,8 @@
         """Categorize papers with multiple strategies and return the counts of each category."""
         # Categorize the paper by both keyword and LLM prompt.
         keyword_cat = self._get_keyword_category(paper)
-<<<<<<< HEAD
-
-        llm_cat = await self._get_llm_category_few_shot(paper, gene)
-
-=======
         llm_cat = await self._get_llm_category(paper, gene)
 
->>>>>>> bdd5cbde
         # If the keyword and LLM categories agree, just return that category.
         if keyword_cat == llm_cat:
             paper.props["disease_category"] = keyword_cat
@@ -357,12 +340,8 @@
         )
 
         # Otherwise it's conflicting - run the LLM prompt two more times and accumulate all the results.
-<<<<<<< HEAD
-        for category in [keyword_cat, llm_cat, *llm_tiebreakers]:
-=======
         tiebreakers = await asyncio.gather(self._get_llm_category(paper, gene), self._get_llm_category(paper, gene))
         for category in [keyword_cat, llm_cat, *tiebreakers]:
->>>>>>> bdd5cbde
             counts[category] = counts.get(category, 0) + 1
         assert len(counts) > 1 and sum(counts.values()) == 4
 
