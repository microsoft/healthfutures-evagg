import asyncio
import csv
import json
import logging
import os
import re
from collections import defaultdict
from datetime import date
from functools import cache
from typing import Any, Dict, List, Sequence, Set

import pandas as pd
from sklearn.feature_extraction.text import TfidfVectorizer
from sklearn.metrics.pairwise import cosine_similarity

from lib.evagg.llm import IPromptClient
from lib.evagg.ref import IPaperLookupClient
from lib.evagg.types import ICreateVariants, Paper

from .disease_keywords import EXCLUSION_KEYWORDS, INCLUSION_KEYWORDS
from .interfaces import IGetPapers

logger = logging.getLogger(__name__)
# TODO: ways to improve:
#       - process full text of paper to filter to rare disease papers when PMC OA


class SimpleFileLibrary(IGetPapers):
    def __init__(self, collections: Sequence[str]) -> None:
        self._collections = collections

    def _load_collection(self, collection: str) -> Dict[str, Paper]:
        papers = {}
        # collection is a local directory, get a list of all of the json files in that directory
        for filename in os.listdir(collection):
            if filename.endswith(".json"):
                # load the json file into a dict and append it to papers
                with open(os.path.join(collection, filename), "r") as f:
                    paper = Paper(**json.load(f))
                    papers[paper.id] = paper
        return papers

    @cache
    def _load(self) -> Dict[str, Paper]:
        papers = {}
        for collection in self._collections:
            papers.update(self._load_collection(collection))

        return papers

    def get_papers(self, query: Dict[str, Any]) -> Sequence[Paper]:
        # Dummy implementation that returns all papers regardless of query.
        all_papers = list(self._load().values())
        return all_papers


# These are the columns in the truthset that are specific to the paper.
TRUTHSET_PAPER_KEYS = ["paper_id", "pmid", "pmcid", "paper_title", "license", "link"]
TRUTHSET_PAPER_KEYS_MAPPING = {"paper_id": "id", "paper_title": "title"}
# These are the columns in the truthset that are specific to the evidence.
TRUTHSET_EVIDENCE_KEYS = [
    "gene",
    "paper_variant",
    "hgvs_c",
    "hgvs_p",
    "transcript",
    "individual_id",
    "phenotype",
    "zygosity",
    "variant_inheritance",
    "variant_type",
    "functional_study",
    # "gnomad_frequency",
    "study_type",
    "notes",
]


class TruthsetFileLibrary(IGetPapers):
    """A class for retrieving papers from a truthset file."""

    _variant_factory: ICreateVariants
    _paper_client: IPaperLookupClient

    def __init__(self, file_path: str, variant_factory: ICreateVariants, paper_client: IPaperLookupClient) -> None:
        self._file_path = file_path
        self._variant_factory = variant_factory
        self._paper_client = paper_client

    def _process_paper(self, paper_id: str, rows: List[Dict[str, str]]) -> Paper:
        """Process a paper from the truthset file and return a Paper object with associated evidence."""
        logger.info(f"Processing {len(rows)} variants/patients for {paper_id}.")

        # Fetch a Paper object with the extracted fields based on the PMID.
        assert paper_id.startswith("pmid:"), f"Paper ID {paper_id} does not start with 'pmid:'."
        if not (paper := self._paper_client.fetch(paper_id[len("pmid:") :], include_fulltext=True)):
            raise ValueError(f"Failed to fetch paper with ID {paper_id}.")

        for row in rows:
            # Doublecheck the truthset row has the same values as the Paper for all paper-specific keys.
            for row_key in TRUTHSET_PAPER_KEYS:
                key = TRUTHSET_PAPER_KEYS_MAPPING.get(row_key, row_key)
                if paper.props[key] != row[row_key]:
                    raise ValueError(f"Truthset mismatch for {paper.id} {key}: {paper.props[key]} vs {row[row_key]}.")

            # Parse the variant from the HGVS c. or p. description.
            text_desc = row["hgvs_c"] if row["hgvs_c"].startswith("c.") else row["hgvs_p"]
            variant = self._variant_factory.parse(text_desc, row["gene"], row["transcript"])

            # Create an evidence dictionary from the variant/patient-specific columns.
            evidence = {key: row.get(key, "") for key in TRUTHSET_EVIDENCE_KEYS}
            # Add a unique identifier for this combination of paper, variant, and individual ID.
            evidence["pub_ev_id"] = f"{paper.id}:{variant.hgvs_desc}:{row['individual_id']}".replace(" ", "")
            paper.evidence[(variant, row["individual_id"])] = evidence

        return paper

    @cache
    def _load_truthset(self) -> Set[Paper]:
        row_count = 0
        # Group the rows by paper ID.
        paper_groups = defaultdict(list)
        with open(self._file_path) as tsvfile:
            header = [h.strip() for h in tsvfile.readline().split("\t")]
            reader = csv.reader(tsvfile, delimiter="\t")
            for line in reader:
                fields = dict(zip(header, [field.strip() for field in line]))
                paper_groups[fields["paper_id"]].append(fields)
                row_count += 1

        logger.info(f"Loaded {row_count} rows with {len(paper_groups)} papers from {self._file_path}.")
        # Process each paper row group into a Paper object with truthset evidence filled in.
        papers = {self._process_paper(paper_id, rows) for paper_id, rows in paper_groups.items()}
        # Make sure that each evidence truthset row is unique across the truthset.
        assert len({ev["pub_ev_id"] for p in papers for ev in p.evidence.values()}) == row_count
        return papers

    def get_papers(self, query: Dict[str, Any]) -> Sequence[Paper]:
        """For the TruthsetFileLibrary, query is expected to be a gene symbol."""
        all_papers = self._load_truthset()

        if gene_symbol := query.get("gene_symbol"):
            # Filter to just the papers with variants that have evidence for the gene specified in the query.
            return [p for p in all_papers if gene_symbol in {v[0].gene_symbol for v in p.evidence.keys()}]
        return []


class RemoteFileLibrary(IGetPapers):
    """A class for retrieving papers from PubMed."""

    def __init__(self, paper_client: IPaperLookupClient, max_papers: int = 5) -> None:
        """Initialize a new instance of the RemoteFileLibrary class.

        Args:
            paper_client (IPaperLookupClient): A class for searching and fetching papers.
            max_papers (int, optional): The maximum number of papers to retrieve. Defaults to 5.
        """
        self._paper_client = paper_client
        self._max_papers = max_papers

    def get_papers(self, query: Dict[str, Any]) -> Sequence[Paper]:
        """Search for papers based on the given query.

        Args:
            query (IPaperQuery): The query to search for.

        Returns:
            Sequence[Paper]: The set of papers that match the query.
        """
        # Get gene term
        if not query.get("gene_symbol"):
            raise ValueError("Minimum requirement to search is to input a gene symbol.")

        paper_ids = self._paper_client.search(query=query["gene_symbol"])
        papers = [paper for paper_id in paper_ids if (paper := self._paper_client.fetch(paper_id)) is not None]
        return papers


class RareDiseaseFileLibrary(IGetPapers):
    """A class for fetching and categorizing disease papers from PubMed."""

    CATEGORIES = ["rare disease", "other"]

    def __init__(
        self,
        paper_client: IPaperLookupClient,
        llm_client: IPromptClient,
        allowed_categories: Sequence[str] | None = None,
    ) -> None:
        """Initialize a new instance of the RareDiseaseFileLibrary class.

        Args:
            paper_client (IPaperLookupClient): A class for searching and fetching papers.
            llm_client (IPromptClient): A class to leverage LLMs to filter to the right papers.
            allowed_categories (Sequence[str], optional): The categories of papers to allow. Defaults to "rare disease".
        """
        # TODO: go back and incorporate the idea of paper_types that can be passed into RareDiseaseFileLibrary,
        # so that the user of this class can specify which types of papers they want to filter for.
        self._paper_client = paper_client
        self._llm_client = llm_client
        self._allowed_categories = allowed_categories if allowed_categories is not None else ["rare disease"]

    def _get_keyword_category(self, paper: Paper) -> str:
        """Categorize papers based on keywords in the title and abstract."""
        title = paper.props.get("title") or ""
        abstract = paper.props.get("abstract") or ""

        # TODO: Exclude papers that are not written in English by scanning the title or abstract
        # TODO: Exclude papers that only describe animal models and do not have human data

        def _has_keywords(text: str, keywords: List[str]) -> bool:
            """Check if a text contains any of the keywords."""
            if not text:
                return False

            full_text = text.lower()
            split_text = full_text.split()

            for keyword in keywords:
                if keyword.startswith("-"):
                    if any(re.search(f"{keyword[1:]}$", word) for word in split_text):
                        return True
                else:
                    if keyword in full_text:
                        return True
            return False

        # Check if the paper should be included in the rare disease category.
        if _has_keywords(title, INCLUSION_KEYWORDS) or _has_keywords(abstract, INCLUSION_KEYWORDS):
            return "rare disease"
        # Check if the paper should be included in the non-rare disease category.
        if _has_keywords(title, EXCLUSION_KEYWORDS) or _has_keywords(abstract, EXCLUSION_KEYWORDS):
            return "non-rare disease"
        # If the paper doesn't fit in the other categories, add it to the other category.
        return "other"

    def _get_paper_texts(self, paper: Paper) -> Dict[str, Any]:
        texts: Dict[str, Any] = {}
        texts["full_text"] = "\n".join(paper.props.get("full_text_sections", []))
        texts["tables"] = "\n".join(self._get_tables_from_paper(paper).values())
        return texts

    def _get_tables_from_paper(self, paper: Paper) -> Dict[str, str]:
        tables: Dict[str, str] = {}
        root = paper.props.get("full_text_xml")
        if root is not None:
            for passage in root.findall("./passage"):
                if bool(passage.findall("infon[@key='section_type'][.='TABLE']")):
                    id = passage.find("infon[@key='id']").text
                    if not id:
                        logger.error("No id for table, using None as key")
                    tables[id] = tables.get(id, "") + "\n" + passage.find("text").text
        return tables

    async def _get_llm_category(self, paper: Paper) -> str:
        paper_finding_txt = (
            "paper_finding.txt" if paper.props.get("full_text_xml") is None else "paper_finding_full_text.txt"
        )
        parameters = (
            self._get_paper_texts(paper)
            if paper_finding_txt == "paper_finding_full_text.txt"
            else {
                "abstract": paper.props.get("abstract") or "no abstract",
                "title": paper.props.get("title") or "no title",
            }
        )
        response = await self._llm_client.prompt_file(
            user_prompt_file=os.path.join(os.path.dirname(__file__), "content", "prompts", paper_finding_txt),
            system_prompt="Extract field",
            params=parameters,
            prompt_settings={"prompt_tag": "paper_category", "temperature": 0.8},
        )

        if isinstance(response, str):
            result = response
        else:
            logger.warning(f"LLM failed to return a valid categorization response for {paper.id}: {response}")

        if result in self.CATEGORIES:
            return result

        return "other"

    async def _apply_chain_of_thought(self, paper: Paper) -> str:
        """Categorize papers based on LLM prompts."""
        # Check if the paper is full text or not
        # if paper.props.get("full_text_xml") is not None:
        #     parameters = self._get_paper_texts(paper)
        # else:
        parameters = {
            "abstract": paper.props.get("abstract") or "no abstract",
            "title": paper.props.get("title") or "no title",
        }

        # flexible
        process_response = await self._llm_client.prompt_file(
            user_prompt_file=os.path.join(
                os.path.dirname(__file__), "content", "prompts", "paper_finding_directions.txt"
            ),
            system_prompt="Extract field",
            params=parameters,
            prompt_settings={"prompt_tag": "paper_category", "temperature": 0.8},
        )

        # Append output requirements to process_response before saving
        # if paper.props.get("full_text_xml") is not None:
        #     phrases = (
        #         "\n It is essential that you provide your response as a single string: "
        #         "\"rare disease\" or \"other\" based on your classification. "
        #         "The only valid values in your output response should be \"rare disease\" or \"other\".\n\n"
        #         f"Below is the full text of the paper, which includes the title, abstract, full paper, and captions:\n\n"
        #         f"Full text: {parameters['full_text']}\n"
        #     )
        # else:
        phrases = (
            "\n It is essential that you provide your response as a single string: "
            "\"rare disease\" or \"other\" based on your classification. "
            "The only valid values in your output response should be \"rare disease\" or \"other\".\n\n"
            f"Below are the title and abstract:\n\n"
            f"Title: {paper.props.get('title') or 'no title'}\n"
            f"Abstract: {paper.props.get('abstract') or 'no abstract'}\n"
            
            "Below are few shot examples of papers that are classified as rare disease:\n"
            "Gene: SLFN14, PMID: 29678925\n"
            "Title: Role of the novel endoribonuclease SLFN14 and its disease-causing mutations in ribosomal degradation.\n"
            "Abstract: Platelets are anucleate and mostly ribosome-free cells within the bloodstream, derived from megakaryocytes within bone marrow and crucial for cessation of bleeding at sites of injury. Inherited thrombocytopenias are a group of disorders characterized by a low platelet count and are frequently associated with excessive bleeding. SLFN14 is one of the most recently discovered genes linked to inherited thrombocytopenia where several heterozygous missense mutations in SLFN14 were identified to cause defective megakaryocyte maturation and platelet dysfunction. Yet, SLFN14 was recently described as a ribosome-associated protein resulting in rRNA and ribosome-bound mRNA degradation in rabbit reticulocytes. To unveil the cellular function of SLFN14 and the link between SLFN14 and thrombocytopenia, we examined SLFN14 (WT/mutants) in in vitro models. Here, we show that all SLFN14 variants colocalize with ribosomes and mediate rRNA endonucleolytic degradation. Compared to SLFN14 WT, expression of mutants is dramatically reduced as a result of post-translational degradation due to partial misfolding of the protein. Moreover, all SLFN14 variants tend to form oligomers. These findings could explain the dominant negative effect of heterozygous mutation on SLFN14 expression in patients' platelets. Overall, we suggest that SLFN14 could be involved in ribosome degradation during platelet formation and maturation.\n"

            "Gene: SARS1, PMID: 35790048\n"
            "Title: WARS1 and SARS1: Two tRNA synthetases implicated in autosomal recessive microcephaly.\n"
            "Abstract: Aminoacylation of transfer RNA (tRNA) is a key step in protein biosynthesis, carried out by highly specific aminoacyl-tRNA synthetases (ARSs). ARSs have been implicated in autosomal dominant and autosomal recessive human disorders. Autosomal dominant variants in tryptophanyl-tRNA synthetase 1 (WARS1) are known to cause distal hereditary motor neuropathy and Charcot-Marie-Tooth disease, but a recessively inherited phenotype is yet to be clearly defined. Seryl-tRNA synthetase 1 (SARS1) has rarely been implicated in an autosomal recessive developmental disorder. Here, we report five individuals with biallelic missense variants in WARS1 or SARS1, who presented with an overlapping phenotype of microcephaly, developmental delay, intellectual disability, and brain anomalies. Structural mapping showed that the SARS1 variant is located directly within the enzyme's active site, most likely diminishing activity, while the WARS1 variant is located in the N-terminal domain. We further characterize the identified WARS1 variant by showing that it negatively impacts protein abundance and is unable to rescue the phenotype of a CRISPR/Cas9 wars1 knockout zebrafish model. In summary, we describe two overlapping autosomal recessive syndromes caused by variants in WARS1 and SARS1, present functional insights into the pathogenesis of the WARS1-related syndrome and define an emerging disease spectrum: ARS-related developmental disorders with or without microcephaly.\n"

            "Gene: MLH3, PMID: 26296701\n"
            "Title: Exome sequencing reveals frequent deleterious germline variants in cancer susceptibility genes in women with invasive breast cancer undergoing neoadjuvant chemotherapy.\n"
            "Abstract: When sequencing blood and tumor samples to identify targetable somatic variants for cancer therapy, clinically relevant germline variants may be uncovered. We evaluated the prevalence of deleterious germline variants in cancer susceptibility genes in women with breast cancer referred for neoadjuvant chemotherapy and returned clinically actionable results to patients. Exome sequencing was performed on blood samples from women with invasive breast cancer referred for neoadjuvant chemotherapy. Germline variants within 142 hereditary cancer susceptibility genes were filtered and reviewed for pathogenicity. Return of results was offered to patients with deleterious variants in actionable genes if they were not aware of their result through clinical testing. 124 patients were enrolled (median age 51) with the following subtypes: triple negative (n = 43, 34.7%), HER2+ (n = 37, 29.8%), luminal B (n = 31, 25%), and luminal A (n = 13, 10.5%). Twenty-eight deleterious variants were identified in 26/124 (21.0%) patients in the following genes: ATM (n = 3), BLM (n = 1), BRCA1 (n = 4), BRCA2 (n = 8), CHEK2 (n = 2), FANCA (n = 1), FANCI (n = 1), FANCL (n = 1), FANCM (n = 1), FH (n = 1), MLH3 (n = 1), MUTYH (n = 2), PALB2 (n = 1), and WRN (n = 1). 121/124 (97.6%) patients consented to return of research results. Thirteen (10.5%) had actionable variants, including four that were returned to patients and led to changes in medical management. Deleterious variants in cancer susceptibility genes are highly prevalent in patients with invasive breast cancer referred for neoadjuvant chemotherapy undergoing exome sequencing. Detection of these variants impacts medical management.\n"

            "Gene: FBN2, PMID: 9714438\n"
            "Title: Clustering of FBN2 mutations in patients with congenital contractural arachnodactyly indicates an important role of the domains encoded by exons 24 through 34 during human development.\n"
            "Abstract: Congenital contractural arachnodactyly (CCA) is an autosomal dominant condition phenotypically related to Marfan syndrome (MFS). CCA is caused by mutations in FBN2, whereas MFS results from mutations in FBN1. FBN2 mRNA extracted from 12 unrelated CCA patient cell strains was screened for mutations, and FBN2 mutations were identified in six of these samples. All of the identified FBN2 mutations cluster in a limited region of the gene, a region where mutations in FBN1 produce the severe, congenital form of MFS (so-called neonatal MFS). Furthermore, three of the identified mutations occur in the FBN2 locations exactly corresponding to FBN1 mutations that have been reported in cases of neonatal MFS. These mutations indicate that this central region of both of the fibrillins plays a critical role in human embryogenesis. The limited region of FBN2 that can be mutated to cause CCA may also help to explain the rarity of CCA compared to MFS.\n"
        )

        process_response = str(process_response) + phrases

        # Write the output of the variable to a file
        with open(
            os.path.join(
                os.path.dirname(__file__), "content", "prompts",
                f"paper_finding_process_{paper.id.replace('pmid:', '')}.txt"
            ),
            "w"
        ) as f:
            f.write(str(process_response))
            # TODO: Saving the paper finding process per paper is useful for benchmarking, not necessary for the
            # final product. Should I not save this to .out and instead just override w/ each new paper?

        # flexible
        classification_response = await self._llm_client.prompt_file(
            user_prompt_file=os.path.join(
                os.path.dirname(__file__), "content", "prompts", f"paper_finding_process_{paper.id.replace("pmid:", "")}.txt"
            ),
            system_prompt="Extract field",
            params={
                "abstract": paper.props.get("abstract") or "no abstract",
                "title": paper.props.get("title") or "no title",
            },
            prompt_settings={"prompt_tag": "paper_category", "temperature": 0.8},
        )
        if isinstance(classification_response, str):
            result = classification_response
        else:
            logger.warning(
                f"LLM failed to return a valid categorization response for {paper.id}: {classification_response}"
            )

        if result in self.CATEGORIES:
            return result

        return "other"

    def get_llm_category_w_few_shot(self, paper: Paper) -> str:
        paper_finding_txt = (
            "paper_finding.txt" if paper.props.get("full_text_xml") is None else "paper_finding_full_text.txt"
        )
        parameters = (
            self._get_paper_texts(paper)
            if paper_finding_txt == "paper_finding_full_text.txt"
            else {
                "abstract": paper.props.get("abstract") or "no abstract",
                "title": paper.props.get("title") or "no title",
            }
        )
        response = self._llm_client.prompt_file(
            user_prompt_file=os.path.join(os.path.dirname(__file__), "content", "prompts", paper_finding_txt),
            system_prompt="Extract field",
            params=parameters,
            prompt_settings={"prompt_tag": "paper_category", "temperature": 0.8},
        )

        if isinstance(response, str):
            result = response
        else:
            logger.warning(f"LLM failed to return a valid categorization response for {paper.id}: {response}")

        if result in self.CATEGORIES:
            return result

        return "other"

    async def _get_paper_categorizations(self, paper: Paper) -> str:
        """Categorize papers with multiple strategies and return the counts of each category."""
        # Print the PMID of the paper being categorized
        print(f"PMID: {paper.id}")

        # Categorize the paper by both keyword and LLM prompt.
        keyword_cat = self._get_keyword_category(paper)
        print("keyword_cat", keyword_cat)
        # TODO: uncomment the line below to use the chain of thought approach
        #llm_cat = await self._get_llm_category(paper)
        llm_cat = await self._apply_chain_of_thought(paper)
        print("llm_cat", llm_cat)
        # llm_cat = self._collect_neg_pos_papers(paper, all_papers)
        # llm_cat = self._few_shot_examples(gene, paper, all_papers)

        # If the keyword and LLM categories agree, just return that category.
        if keyword_cat == llm_cat:
            paper.props["disease_category"] = keyword_cat
            return keyword_cat

        counts: Dict[str, int] = {}
        # Otherwise it's conflicting - run the LLM prompt two more times and accumulate all the results.
        #llm_tiebreakers = await asyncio.gather(self._get_llm_category(paper), self._get_llm_category(paper))
        llm_tiebreakers = await asyncio.gather(self._apply_chain_of_thought(paper), self._apply_chain_of_thought(paper))
        for category in [keyword_cat, llm_cat, *llm_tiebreakers]:
            counts[category] = counts.get(category, 0) + 1
        assert len(counts) > 1 and sum(counts.values()) == 4

        best_category = max(counts, key=lambda k: counts[k])
        assert best_category in self.CATEGORIES and counts[best_category] < 4
        # Mark as conflicting if the best category has a low count.
        if counts[best_category] < 3:
            best_category = "conflicting"

        paper.props["disease_categorizations"] = counts
        paper.props["disease_category"] = best_category
        return best_category

    async def _get_all_papers(self, query: Dict[str, Any]) -> Sequence[Paper]:
        """Search for papers based on the given query.

        Args:
            query (Dict[str, Any]): The query to search for.

        Returns:
            Sequence[Paper]: The papers that match the query, tagged with a `disease_category` property representing
            what disease type it is judged to reference (rare disease, non-rare disease, other, and conflicting). If
            the paper is tagged as conflicting, it will also have a `disease_categorizations` property that shows the
            counts of the categorizations.
        """
        if not query.get("gene_symbol"):
            raise ValueError("Minimum requirement to search is to input a gene symbol.")
        params = {"query": query["gene_symbol"]}
        print("QUERY", query)
        # Rationalize the optional parameters.
        if ("max_date" in query or "date_type" in query) and "min_date" not in query:
            raise ValueError("A min_date is required when max_date or date_type is provided.")
        if "min_date" in query:
            params["min_date"] = query["min_date"]
            params["max_date"] = query.get("max_date", date.today().strftime("%Y/%m/%d"))
            params["date_type"] = query.get("date_type", "pdat")
        if "retmax" in query:
            params["retmax"] = query["retmax"]

        # Perform the search for papers
        paper_ids = self._paper_client.search(**params)

        # Extract the paper content that we care about (e.g. title, abstract, PMID, etc.)
        papers = [
            paper
            for paper_id in paper_ids
            if (paper := self._paper_client.fetch(paper_id, include_fulltext=True)) is not None
            and paper.props["fulltext_xml"] is not None
        ]
<<<<<<< HEAD
        if self._require_full_text:
            papers = [p for p in papers if p.props.get("full_text_xml")]
=======
>>>>>>> 868118e9

        logger.info(f"Categorizing {len(papers)} papers for {query['gene_symbol']}.")

        # # Categorize the papers.
        # for paper in papers:
        #     categories = await self._get_paper_categorizations(paper)  # Await the coroutine
        #     best_category = max(categories, key=lambda k: categories[k])
        #     assert best_category in self.CATEGORIES and categories[best_category] < 4

        #     # If there are multiple categories and the best one has a low count, mark it conflicting.
        #     if len(categories) > 1:
        #         # Always keep categorizations if there's more than one category.
        #         paper.props["disease_categorizations"] = categories
        #         # Mark as conflicting if the best category has a low count.
        #         if categories[best_category] < 3:
        #             best_category = "conflicting"

        #     paper.props["disease_category"] = best_category

        await asyncio.gather(*[self._get_paper_categorizations(paper) for paper in papers])
        return papers

    def get_papers(self, query: Dict[str, Any]) -> Sequence[Paper]:
        """Search for papers based on the given query.

        Args:
            query (Dict[str, Any]): The query to search for.

        Returns:
            Sequence[Paper]: The set of rare disease papers that match the query.
        """
        all_papers = asyncio.run(self._get_all_papers(query))
        return list(filter(lambda p: p.props["disease_category"] in self._allowed_categories, all_papers))<|MERGE_RESOLUTION|>--- conflicted
+++ resolved
@@ -7,7 +7,7 @@
 from collections import defaultdict
 from datetime import date
 from functools import cache
-from typing import Any, Dict, List, Sequence, Set
+from typing import Any, Dict, List, Sequence, Set, Tuple
 
 import pandas as pd
 from sklearn.feature_extraction.text import TfidfVectorizer
@@ -479,12 +479,6 @@
             if (paper := self._paper_client.fetch(paper_id, include_fulltext=True)) is not None
             and paper.props["fulltext_xml"] is not None
         ]
-<<<<<<< HEAD
-        if self._require_full_text:
-            papers = [p for p in papers if p.props.get("full_text_xml")]
-=======
->>>>>>> 868118e9
-
         logger.info(f"Categorizing {len(papers)} papers for {query['gene_symbol']}.")
 
         # # Categorize the papers.
