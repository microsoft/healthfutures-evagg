--- conflicted
+++ resolved
@@ -283,7 +283,6 @@
         # If the paper doesn't fit in the other categories, add it to the other category.
         return "other"
 
-<<<<<<< HEAD
     def _get_paper_texts(self, paper: Paper) -> Dict[str, Any]:
         texts: Dict[str, Any] = {}
         texts["full_text"] = "\n".join(paper.props.get("full_text_sections", []))
@@ -302,7 +301,7 @@
                     tables[id] = tables.get(id, "") + "\n" + passage.find("text").text
         return tables
 
-    def _get_llm_category(self, paper: Paper) -> str:
+    async def _get_llm_category(self, paper: Paper) -> str:
         paper_finding_txt = (
             "paper_finding.txt" if paper.props.get("full_text_xml") is None else "paper_finding_full_text.txt"
         )
@@ -390,12 +389,6 @@
             user_prompt_file=os.path.join(
                 os.path.dirname(__file__), "content", "prompts", f"paper_finding_process_{paper.id.replace("pmid:", "")}.txt"
             ),
-=======
-    async def _get_llm_category(self, paper: Paper) -> str:
-        """Categorize papers based on LLM prompts."""
-        response = await self._llm_client.prompt_file(
-            user_prompt_file=os.path.join(os.path.dirname(__file__), "content", "prompts", "paper_finding.txt"),
->>>>>>> 457da0cb
             system_prompt="Extract field",
             params={
                 "abstract": paper.props.get("abstract") or "no abstract",
@@ -413,7 +406,6 @@
         if result in self.CATEGORIES:
             return result
 
-<<<<<<< HEAD
         return "other"
 
     def get_llm_category_w_few_shot(self, paper: Paper) -> str:
@@ -436,11 +428,6 @@
         )
 
         if isinstance(response, str):
-=======
-        try:
-            result: str = json.loads(response)["paper_category"]
-        except Exception:
->>>>>>> 457da0cb
             result = response
         else:
             logger.warning(f"LLM failed to return a valid categorization response for {paper.id}: {response}")
@@ -450,7 +437,6 @@
 
         return "other"
 
-<<<<<<< HEAD
     def _get_paper_categorizations(self, gene, paper: Paper, all_papers) -> Dict[str, int]:
         """Categorize papers with multiple strategies and return the counts of each category."""
         # Print the PMID of the paper being categorized
@@ -466,15 +452,6 @@
         # llm_cat = self._few_shot_examples(gene, paper, all_papers)
         
         # If the keyword and LLM categories agree, just return that category.
-=======
-    async def _add_paper_categorization(self, paper: Paper) -> str:
-        """Categorize a paper with multiple strategies and tag the paper object with the best categorization."""
-        # First categorize the paper by both keyword and LLM prompt.
-        keyword_cat = self._get_keyword_category(paper)
-        llm_cat = await self._get_llm_category(paper)
-
-        # If the keyword and LLM categories agree, just report that category.
->>>>>>> 457da0cb
         if keyword_cat == llm_cat:
             paper.props["disease_category"] = keyword_cat
             return keyword_cat
@@ -537,7 +514,6 @@
         logger.info(f"Categorizing {len(papers)} papers for {query['gene_symbol']}.")
 
         # Categorize the papers.
-<<<<<<< HEAD
         for paper in papers:
             categories = self._get_paper_categorizations(query["gene_symbol"], paper, papers)
             best_category = max(categories, key=lambda k: categories[k])
@@ -553,9 +529,7 @@
 
             paper.props["disease_category"] = best_category
 
-=======
         await asyncio.gather(*[self._add_paper_categorization(paper) for paper in papers])
->>>>>>> 457da0cb
         return papers
 
     def get_papers(self, query: Dict[str, Any]) -> Sequence[Paper]:
