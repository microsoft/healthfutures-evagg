--- conflicted
+++ resolved
@@ -199,24 +199,7 @@
         Returns:
             Set[Paper]: The set of rare disease papers that match the query.
         """
-<<<<<<< HEAD
-        print("Query:", query)
         return self.get_all_papers(query)[0]
-=======
-        if not query.get("gene_symbol"):
-            raise NotImplementedError("Minimum requirement to search is to input a gene symbol.")
-
-        # Find paper IDs
-        paper_ids = self._partition_search_query(query)
-
-        # Extract the paper content that we care about (e.g. title, abstract, PMID, etc.)
-        papers = {paper for paper_id in paper_ids if (paper := self._paper_client.fetch(paper_id)) is not None}
-
-        # Call private function to filter for rare disease papers
-        rare_disease_papers, _, _ = self._filter_rare_disease_papers(papers)
-
-        return rare_disease_papers
->>>>>>> 77185dd7
 
     def get_all_papers(self, query: Dict[str, Any]) -> Tuple[Set[Paper], Set[Paper], Set[Paper], Set[Paper]]:
         """Search for papers based on the given query.
@@ -228,13 +211,6 @@
            Tuple of Set[Paper]s: The sets of papers that match the query, across categories and overall (rare disease,
            non-rare disease, other, and the union).
         """
-        if not query.get("gene_symbol"):
-<<<<<<< HEAD
-            raise ValueError("Minimum requirement to search is to input a gene symbol.")
-=======
-            raise NotImplementedError("Minimum requirement to search is to input a gene symbol.")
->>>>>>> 77185dd7
-
         paper_ids = self._partition_search_query(query)
 
         # Extract the paper content that we care about (e.g. title, abstract, PMID, etc.)
@@ -257,29 +233,14 @@
         date_type = query.get("date_type", None)
         retmax = query.get("retmax", None)
 
-<<<<<<< HEAD
-        # Check for missing parameters and set defaults
-        if (
-            min_date and not max_date
-        ):  # If min_date is the only extra parameter provided from this query,max_date should be today's date and
-            # date_type will default to "pdat". NLM requires min and max date:
-            # https://www.nlm.nih.gov/dataguide/eutilities/utilities.html
-=======
         # If the most basic query is provided, search for papers with just the gene symbol
-        if not min_date and not max_date and not date_type and not retmax:
+        if term and not min_date and not max_date and not date_type and not retmax:
             paper_ids = self._paper_client.search(query=term)
         # If min_date is the only extra parameter provided from this query,
         # max_date should be today's date and date_type should be "pdat".
         elif (
             min_date and not max_date and not date_type
         ):  # NLM requires min and max date: https://www.nlm.nih.gov/dataguide/eutilities/utilities.html
-            max_date = date.today().strftime("%Y/%m/%d")
-            date_type = "pdat"
-            paper_ids = self._paper_client.search(query=term, min_date=min_date, date_type=date_type)  # type: ignore
-        # If min_date and date_type are the only extra parameters provided from this query,
-        # max_date should be today's date.
-        elif min_date and date_type and not max_date:
->>>>>>> 77185dd7
             max_date = date.today().strftime("%Y/%m/%d")
         if (
             min_date and max_date and not date_type
