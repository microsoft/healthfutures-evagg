# Services
log:
  di_factory: lib.evagg.svc.init_logger
  prompts_to_file: true
  prompts_to_console: false
  # level: "DEBUG"
  # exclude_modules: [lib.evagg.svc.*]
  # include_modules: [lib.evagg.svc.web]
  # exclude_defaults: true
ncbi_settings:
  di_factory: lib.evagg.svc.get_dotenv_settings
  filter_prefix: "NCBI_EUTILS_"
web_client:
  di_factory: lib.evagg.svc.CosmosCachingWebClient
  cache_settings:
    di_factory: lib.evagg.svc.get_dotenv_settings
    filter_prefix: "EVAGG_CONTENT_CACHE_"  
ncbi_client: 
  di_factory: lib.evagg.ref.NcbiLookupClient
  web_client: "{{web_client}}"
  settings: "{{ncbi_settings}}"
mutalyzer_client:
  di_factory: lib.evagg.ref.MutalyzerClient
  web_client: "{{web_client}}"
refseq_client:
  di_factory: lib.evagg.ref.NcbiReferenceLookupClient
  web_client:
    di_factory: lib.evagg.svc.RequestsWebContentClient
# removed HGVSVariantFactory as not part of this .yaml's test.
  
# Application
di_factory: lib.evagg.SynchronousLocalApp
queries:
  di_factory: lib/config/queries_mgttrain_subset.yaml
library:
  di_factory: lib.evagg.RareDiseaseFileLibrary
  paper_client: "{{ncbi_client}}"
  llm_client:
    di_factory: lib.evagg.llm.OpenAIClient
    config:
      di_factory: lib.evagg.svc.get_dotenv_settings
      filter_prefix: "AZURE_OPENAI_"
  allowed_categories: 
    - "rare disease"
<<<<<<< HEAD
    - "other"
    - "conflicting"
=======
>>>>>>> dd7efc7a
  example_types:
    - positive 
    - negative
extractor:
  di_factory: lib.evagg.SimpleContentExtractor
  fields:
    - gene
    - paper_id
    - paper_disease_category
    - paper_disease_categorizations
    - hgvs_c
    - hgvs_p
    - individual_id
    - phenotype
    - zygosity
    - variant_inheritance
writer:
  di_factory: lib.evagg.TableOutputWriter
  output_path: .out/library_benchmark.tsv
<|MERGE_RESOLUTION|>--- conflicted
+++ resolved
@@ -42,11 +42,6 @@
       filter_prefix: "AZURE_OPENAI_"
   allowed_categories: 
     - "rare disease"
-<<<<<<< HEAD
-    - "other"
-    - "conflicting"
-=======
->>>>>>> dd7efc7a
   example_types:
     - positive 
     - negative
